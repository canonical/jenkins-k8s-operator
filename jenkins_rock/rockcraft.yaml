--- conflicted
+++ resolved
@@ -58,13 +58,9 @@
       - wget
       - unzip
     build-environment:
-<<<<<<< HEAD
       # Modifying the following format will break renovate configuration for auto-patching Jenkins.
       # See renovate.json "customManagers" section.
-      - JENKINS_VERSION: 2.492.3
-=======
       - JENKINS_VERSION: 2.516.2
->>>>>>> 378320ff
       - JENKINS_PLUGIN_MANAGER_VERSION: 2.13.2
     override-build: |
       mkdir -p ${CRAFT_PART_INSTALL}/{srv/jenkins/,etc/default/jenkins/}
