--- conflicted
+++ resolved
@@ -39,16 +39,17 @@
  
  - <b>`agent_discovery_url`</b>:  external hostname to be passed to agents for discovery. 
 
-<a href="../src/agent.py#L38"><img align="right" style="float:right;" src="https://img.shields.io/badge/-source-cccccc?style=flat-square"></a>
+<a href="../src/agent.py#L39"><img align="right" style="float:right;" src="https://img.shields.io/badge/-source-cccccc?style=flat-square"></a>
 
 ### <kbd>function</kbd> `__init__`
 
 ```python
-<<<<<<< HEAD
-__init__(charm: CharmBase, state: State, jenkins_wrapper: Jenkins)
-=======
-__init__(charm: CharmBase, state: State, ingress_observer: Observer)
->>>>>>> a509c38a
+__init__(
+    charm: CharmBase,
+    state: State,
+    ingress_observer: Observer,
+    jenkins_wrapper: Jenkins
+)
 ```
 
 Initialize the observer and register event handlers. 
@@ -59,9 +60,7 @@
  
  - <b>`charm`</b>:  The parent charm to attach the observer to. 
  - <b>`state`</b>:  The charm state. 
-<<<<<<< HEAD
  - <b>`jenkins_wrapper`</b>:  The Jenkins wrapper. 
-=======
  - <b>`ingress_observer`</b>:  The ingress observer responsible for agent discovery. 
 
 
@@ -71,8 +70,7 @@
 
 Return the external hostname to be passed to agents via the integration. 
 
-If we do not have an ingress, then use the pod ip as hostname. The reason to prefer this over the pod name (which is the actual hostname visible from the pod) or a K8s service, is that those are routable virtually exclusively inside the cluster (as they rely) on the cluster's DNS service, while the ip address is _sometimes_ routable from the outside, e.g., when deploying on MicroK8s on Linux. 
->>>>>>> a509c38a
+If we do not have an ingress, then use the pod ip as hostname. The reason to prefer this over the pod name (which is the actual hostname visible from the pod) or a K8s service, is that those are routable virtually exclusively inside the cluster as they rely on the cluster's DNS service, while the ip address is _sometimes_ routable from the outside, e.g., when deploying on MicroK8s on Linux. 
 
 
 
@@ -89,7 +87,7 @@
 
 ---
 
-<a href="../src/agent.py#L255"><img align="right" style="float:right;" src="https://img.shields.io/badge/-source-cccccc?style=flat-square"></a>
+<a href="../src/agent.py#L253"><img align="right" style="float:right;" src="https://img.shields.io/badge/-source-cccccc?style=flat-square"></a>
 
 ### <kbd>function</kbd> `reconfigure_agent_discovery`
 
