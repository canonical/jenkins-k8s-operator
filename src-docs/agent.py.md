<!-- markdownlint-disable -->

<a href="../src/agent.py#L0"><img align="right" style="float:right;" src="https://img.shields.io/badge/-source-cccccc?style=flat-square"></a>

# <kbd>module</kbd> `agent.py`
The Jenkins agent relation observer. 

**Global Variables**
---------------
- **AGENT_RELATION**
- **DEPRECATED_AGENT_RELATION**
- **JENKINS_SERVICE_NAME**


---

## <kbd>class</kbd> `AgentRelationData`
Relation data required for adding the Jenkins agent. 



**Attributes:**
 
 - <b>`url`</b>:  The Jenkins server url. 
 - <b>`secret`</b>:  The secret for agent node. 





---

## <kbd>class</kbd> `Observer`
The Jenkins agent relation observer. 



**Attributes:**
 
 - <b>`agent_discovery_url`</b>:  external hostname to be passed to agents for discovery. 

<a href="../src/agent.py#L39"><img align="right" style="float:right;" src="https://img.shields.io/badge/-source-cccccc?style=flat-square"></a>

### <kbd>function</kbd> `__init__`

```python
__init__(
    charm: CharmBase,
    state: State,
    ingress_observer: Observer,
<<<<<<< HEAD
    jenkins_wrapper: Jenkins
=======
    jenkins_instance: Jenkins
>>>>>>> 07fa609e
)
```

Initialize the observer and register event handlers. 



**Args:**
 
 - <b>`charm`</b>:  The parent charm to attach the observer to. 
 - <b>`state`</b>:  The charm state. 
<<<<<<< HEAD
 - <b>`jenkins_wrapper`</b>:  The Jenkins wrapper. 
=======
 - <b>`jenkins_instance`</b>:  The Jenkins wrapper. 
>>>>>>> 07fa609e
 - <b>`ingress_observer`</b>:  The ingress observer responsible for agent discovery. 


---

#### <kbd>property</kbd> agent_discovery_url

Return the external hostname to be passed to agents via the integration. 

If we do not have an ingress, then use the pod ip as hostname. The reason to prefer this over the pod name (which is the actual hostname visible from the pod) or a K8s service, is that those are routable virtually exclusively inside the cluster as they rely on the cluster's DNS service, while the ip address is _sometimes_ routable from the outside, e.g., when deploying on MicroK8s on Linux. 



**Returns:**
  The charm's agent discovery url. 

---

#### <kbd>property</kbd> model

Shortcut for more simple access the model. 



---

<<<<<<< HEAD
<a href="../src/agent.py#L246"><img align="right" style="float:right;" src="https://img.shields.io/badge/-source-cccccc?style=flat-square"></a>
=======
<a href="../src/agent.py#L247"><img align="right" style="float:right;" src="https://img.shields.io/badge/-source-cccccc?style=flat-square"></a>
>>>>>>> 07fa609e

### <kbd>function</kbd> `reconfigure_agent_discovery`

```python
reconfigure_agent_discovery(_: EventBase) → None
```

Update the agent discovery URL in each of the connected agent's integration data. 

Will cause agents to restart!! 

<|MERGE_RESOLUTION|>--- conflicted
+++ resolved
@@ -48,11 +48,7 @@
     charm: CharmBase,
     state: State,
     ingress_observer: Observer,
-<<<<<<< HEAD
-    jenkins_wrapper: Jenkins
-=======
     jenkins_instance: Jenkins
->>>>>>> 07fa609e
 )
 ```
 
@@ -64,11 +60,7 @@
  
  - <b>`charm`</b>:  The parent charm to attach the observer to. 
  - <b>`state`</b>:  The charm state. 
-<<<<<<< HEAD
- - <b>`jenkins_wrapper`</b>:  The Jenkins wrapper. 
-=======
- - <b>`jenkins_instance`</b>:  The Jenkins wrapper. 
->>>>>>> 07fa609e
+ - <b>`jenkins_instance`</b>:  The Jenkins instance. 
  - <b>`ingress_observer`</b>:  The ingress observer responsible for agent discovery. 
 
 
@@ -95,11 +87,7 @@
 
 ---
 
-<<<<<<< HEAD
-<a href="../src/agent.py#L246"><img align="right" style="float:right;" src="https://img.shields.io/badge/-source-cccccc?style=flat-square"></a>
-=======
 <a href="../src/agent.py#L247"><img align="right" style="float:right;" src="https://img.shields.io/badge/-source-cccccc?style=flat-square"></a>
->>>>>>> 07fa609e
 
 ### <kbd>function</kbd> `reconfigure_agent_discovery`
 
