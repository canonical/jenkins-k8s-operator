--- conflicted
+++ resolved
@@ -20,11 +20,7 @@
 ### <kbd>function</kbd> `__init__`
 
 ```python
-<<<<<<< HEAD
-__init__(charm: CharmBase, state: State, jenkins_wrapper: Jenkins)
-=======
 __init__(charm: CharmBase, state: State, jenkins_instance: Jenkins)
->>>>>>> 07fa609e
 ```
 
 Initialize the observer and register actions handlers. 
@@ -35,11 +31,7 @@
  
  - <b>`charm`</b>:  The parent charm to attach the observer to. 
  - <b>`state`</b>:  The Jenkins charm state. 
-<<<<<<< HEAD
- - <b>`jenkins_wrapper`</b>:  The Jenkins wrapper. 
-=======
- - <b>`jenkins_instance`</b>:  The Jenkins wrapper. 
->>>>>>> 07fa609e
+ - <b>`jenkins_instance`</b>:  The Jenkins instance. 
 
 
 ---
