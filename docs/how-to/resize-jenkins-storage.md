# How to resize the jenkins-home storage volume
The default size of the jenkins-home storage volume for a fresh installation is 1GB. While this works for most scenarios, operators might need to have more storage for installing plugins, storing artifacts, and running builds/checking out SCMs on the built-in node.

A low disk-space on the built-in node will cause the node to go offline, blocking Jenkins from running jobs.

### Create a backup of the current Jenkins charm instance
Follow the `Create a backup` section of [the charm's backup and restore documentation](https://charmhub.io/jenkins-k8s/docs/backup-and-restore-jenkins) to create an archive of the Jenkins data on your host system

### Deploy the new Jenkins charm instance, specifying the size of the storage volume
Create a new application with the `--storage` flag. In this example we'll deploy the charm with a storage of 10GB
```bash
<<<<<<< HEAD
echo cat <<EOF > backup.sh
#!/bin/bash
export JENKINS_HOME=/var/lib/jenkins
export JENKINS_BACKUP=/mnt/backup

echo "running backup as \$(whoami) in \$(pwd)"
mkdir -p \$JENKINS_BACKUP
cp \$JENKINS_HOME/secrets/master.key \$JENKINS_BACKUP
cp -r \$JENKINS_HOME/jobs \$JENKINS_BACKUP
cp -r \$JENKINS_HOME/builds \$JENKINS_BACKUP
cp -r \$JENKINS_HOME/workspace \$JENKINS_BACKUP
mkdir -p \$JENKINS_BACKUP/plugins
cp -r \$JENKINS_HOME/plugins/*.hpi \$JENKINS_BACKUP/plugins
cp -r \$JENKINS_HOME/plugins/*.jpi \$JENKINS_BACKUP/plugins

chown -R 2000:2000 $JENKINS_BACKUP
tar zcvf jenkins_backup.tar.gz --directory=/mnt backup
EOF

chmod +x backup.sh
```
1. Transfer the backup script above to the running unit of the Jenkins-k8s charm and run it
```bash
JENKINS_UNIT=jenkins-k8s/0
juju scp --container jenkins ./backup.sh $JENKINS_UNIT:/backup.sh
juju ssh  --container jenkins $JENKINS_UNIT /backup.sh
```
2. Retrieve the compressed backup file
```bash
JENKINS_UNIT=jenkins-k8s/0
juju scp --container jenkins $JENKINS_UNIT:/jenkins_backup.tar.gz jenkins_backup.tar.gz
```
3. With the data backed-up, we can remove the jenkins-k8s application.
```bash
JENKINS_APP=jenkins-k8s
juju remove-application $JENKINS_APP
```

## Restore the backup on a new charm instance
1. When the application has been deleted, create a new application with the `--storage` flag. In this example we'll deploy the charm with a storage of 10GB
```bash
juju deploy jenkins-k8s --storage jenkins-home=10GB
```
2. Wait for the charm to be ready, then restore the backup on the new unit.
```bash
JENKINS_UNIT=jenkins-k8s/0
juju scp --container jenkins ./jenkins_backup.tar.gz $JENKINS_UNIT:/jenkins_backup.tar.gz
juju ssh --container jenkins $JENKINS_UNIT tar zxvf jenkins_backup.tar.gz
juju ssh --container jenkins $JENKINS_UNIT chown -R jenkins:jenkins /backup
juju ssh --container jenkins $JENKINS_UNIT cp -avR /backup/* /var/lib/jenkins
juju ssh --container jenkins $JENKINS_UNIT rm -rf /backup /jenkins_backup.tar.gz
```
3. Finally restart pebble
```bash
juju ssh --container jenkins $JENKINS_UNIT pebble restart jenkins
```
=======
juju deploy jenkins-k8s-new --storage jenkins-home=10GB
```

### Restore the created backup onto the newly created Jenkins charm instance
Follow the `Restore the backup on a new (or existing) charm instance` section of [the charm's backup and restore documentation](https://charmhub.io/jenkins-k8s/docs/backup-and-restore-jenkins) to create an archive of the Jenkins data on your host system. Remember to update the `JENKINS_UNIT` environment variable. For our example we have `JENKINS_UNIT=jenkins-k8s-new/0`
>>>>>>> ae4353d3
<|MERGE_RESOLUTION|>--- conflicted
+++ resolved
@@ -9,67 +9,8 @@
 ### Deploy the new Jenkins charm instance, specifying the size of the storage volume
 Create a new application with the `--storage` flag. In this example we'll deploy the charm with a storage of 10GB
 ```bash
-<<<<<<< HEAD
-echo cat <<EOF > backup.sh
-#!/bin/bash
-export JENKINS_HOME=/var/lib/jenkins
-export JENKINS_BACKUP=/mnt/backup
-
-echo "running backup as \$(whoami) in \$(pwd)"
-mkdir -p \$JENKINS_BACKUP
-cp \$JENKINS_HOME/secrets/master.key \$JENKINS_BACKUP
-cp -r \$JENKINS_HOME/jobs \$JENKINS_BACKUP
-cp -r \$JENKINS_HOME/builds \$JENKINS_BACKUP
-cp -r \$JENKINS_HOME/workspace \$JENKINS_BACKUP
-mkdir -p \$JENKINS_BACKUP/plugins
-cp -r \$JENKINS_HOME/plugins/*.hpi \$JENKINS_BACKUP/plugins
-cp -r \$JENKINS_HOME/plugins/*.jpi \$JENKINS_BACKUP/plugins
-
-chown -R 2000:2000 $JENKINS_BACKUP
-tar zcvf jenkins_backup.tar.gz --directory=/mnt backup
-EOF
-
-chmod +x backup.sh
-```
-1. Transfer the backup script above to the running unit of the Jenkins-k8s charm and run it
-```bash
-JENKINS_UNIT=jenkins-k8s/0
-juju scp --container jenkins ./backup.sh $JENKINS_UNIT:/backup.sh
-juju ssh  --container jenkins $JENKINS_UNIT /backup.sh
-```
-2. Retrieve the compressed backup file
-```bash
-JENKINS_UNIT=jenkins-k8s/0
-juju scp --container jenkins $JENKINS_UNIT:/jenkins_backup.tar.gz jenkins_backup.tar.gz
-```
-3. With the data backed-up, we can remove the jenkins-k8s application.
-```bash
-JENKINS_APP=jenkins-k8s
-juju remove-application $JENKINS_APP
-```
-
-## Restore the backup on a new charm instance
-1. When the application has been deleted, create a new application with the `--storage` flag. In this example we'll deploy the charm with a storage of 10GB
-```bash
-juju deploy jenkins-k8s --storage jenkins-home=10GB
-```
-2. Wait for the charm to be ready, then restore the backup on the new unit.
-```bash
-JENKINS_UNIT=jenkins-k8s/0
-juju scp --container jenkins ./jenkins_backup.tar.gz $JENKINS_UNIT:/jenkins_backup.tar.gz
-juju ssh --container jenkins $JENKINS_UNIT tar zxvf jenkins_backup.tar.gz
-juju ssh --container jenkins $JENKINS_UNIT chown -R jenkins:jenkins /backup
-juju ssh --container jenkins $JENKINS_UNIT cp -avR /backup/* /var/lib/jenkins
-juju ssh --container jenkins $JENKINS_UNIT rm -rf /backup /jenkins_backup.tar.gz
-```
-3. Finally restart pebble
-```bash
-juju ssh --container jenkins $JENKINS_UNIT pebble restart jenkins
-```
-=======
 juju deploy jenkins-k8s-new --storage jenkins-home=10GB
 ```
 
 ### Restore the created backup onto the newly created Jenkins charm instance
 Follow the `Restore the backup on a new (or existing) charm instance` section of [the charm's backup and restore documentation](https://charmhub.io/jenkins-k8s/docs/backup-and-restore-jenkins) to create an archive of the Jenkins data on your host system. Remember to update the `JENKINS_UNIT` environment variable. For our example we have `JENKINS_UNIT=jenkins-k8s-new/0`
->>>>>>> ae4353d3
