--- conflicted
+++ resolved
@@ -6,16 +6,14 @@
 
 Each revision is versioned by the date of the revision.
 
-<<<<<<< HEAD
 ### 2025-09-10
 
 - Fix issue with service check which did not correctly report when service is ready for
     interaction.
-=======
+
 ### 2025-09-09
 
 - Ejected deprecated `agent-deprecated`:`jenkins-slave` relation
->>>>>>> acf1dc8f
 
 ### 2025-09-05
 
