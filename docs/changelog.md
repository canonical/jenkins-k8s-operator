# Changelog

All notable changes to this project will be documented in this file.

The format is based on [Keep a Changelog](https://keepachangelog.com/en/1.1.0/).

Each revision is versioned by the date of the revision.

### 2025-09-05

<<<<<<< HEAD
- Fix issue with Jenkins agent node server discovery when ingress is applied to server
=======
- Fix race condition with agent trying to register before service ready
>>>>>>> 27c9ad90

### 2025-09-02

- Upgrade Jenkins version to latest LTS (v2.516.2)
- Upgrade Ubuntu base to Noble

### 2025-05-01

- Added how-to landing page 

### 2025-04-01

- docs: changelog added<|MERGE_RESOLUTION|>--- conflicted
+++ resolved
@@ -8,11 +8,8 @@
 
 ### 2025-09-05
 
-<<<<<<< HEAD
 - Fix issue with Jenkins agent node server discovery when ingress is applied to server
-=======
 - Fix race condition with agent trying to register before service ready
->>>>>>> 27c9ad90
 
 ### 2025-09-02
 
