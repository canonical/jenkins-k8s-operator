--- conflicted
+++ resolved
@@ -16,12 +16,8 @@
     description: >
       Comma-separated list of allowed plugin short names. If empty, any plugin can be installed.
       Plugins installed by the user and their dependencies will be removed automatically if not on
-<<<<<<< HEAD
       the list. Included plugins are not automatically installed. 
     default: "bazaar,blueocean,dependency-check-jenkins-plugin,docker-build-publish,git,kubernetes,ldap,matrix-combinations-parameter,oic-auth,openid,pipeline-groovy-lib,postbuildscript,rebuild,ssh-agent,thinBackup"
-=======
-      the list. Included plugins are not automatically installed.
-    default: "bazaar,blueocean,dependency-check-jenkins-plugin,docker-build-publish,git,kubernetes,ldap,matrix-combinations-parameter,oic-auth,openid,pipeline-groovy-lib,postbuildscript,rebuild,reverse-proxy-auth-plugin,ssh-agent,thinBackup"
   remoting-external-url:
     type: string
     description: >
@@ -35,5 +31,4 @@
     description: >
       Configure inbound agents to use Websocket and skip TCP port 50000.
       This is useful when the charm is deployed behind a reverse-proxy or behind a firewall.
-    default: false
->>>>>>> 433a8fb7
+    default: false