# Copyright 2024 Canonical Ltd.
# See LICENSE file for licensing details.

"""The Jenkins agent relation observer."""
import ipaddress
import logging
import socket
import typing

import ops
from charms.traefik_k8s.v2.ingress import IngressPerAppReadyEvent, IngressPerAppRevokedEvent

import ingress
import jenkins
from state import AGENT_RELATION, DEPRECATED_AGENT_RELATION, JENKINS_SERVICE_NAME, AgentMeta, State

logger = logging.getLogger(__name__)


class AgentRelationData(typing.TypedDict):
    """Relation data required for adding the Jenkins agent.

    Attributes:
        url: The Jenkins server url.
        secret: The secret for agent node.
    """

    url: str
    secret: str


class Observer(ops.Object):
    """The Jenkins agent relation observer.

    Attributes:
        agent_discovery_url: external hostname to be passed to agents for discovery.
    """

    def __init__(
        self,
        charm: ops.CharmBase,
        state: State,
        ingress_observer: ingress.Observer,
        jenkins_wrapper: jenkins.Jenkins,
    ):
        """Initialize the observer and register event handlers.

        Args:
            charm: The parent charm to attach the observer to.
            state: The charm state.
            jenkins_wrapper: The Jenkins wrapper.
            ingress_observer: The ingress observer responsible for agent discovery.
        """
        super().__init__(charm, "agent-observer")
        self.charm = charm
        self.state = state
        self.jenkins = jenkins_wrapper
        self.ingress_observer = ingress_observer

        charm.framework.observe(
            charm.on[DEPRECATED_AGENT_RELATION].relation_joined,
            self._on_deprecated_agent_relation_joined,
        )
        charm.framework.observe(
            charm.on[DEPRECATED_AGENT_RELATION].relation_departed,
            self._on_deprecated_agent_relation_departed,
        )
        charm.framework.observe(
            charm.on[AGENT_RELATION].relation_joined, self._on_agent_relation_joined
        )
        charm.framework.observe(
            charm.on[AGENT_RELATION].relation_departed, self._on_agent_relation_departed
        )
        # Event hooks for agent-discovery-ingress
        charm.framework.observe(
            ingress_observer.ingress.on.ready,
            self._ingress_on_ready,
        )
        charm.framework.observe(
            ingress_observer.ingress.on.revoked,
            self._ingress_on_revoked,
        )

    @property
    def agent_discovery_url(self) -> str:
        """Return the external hostname to be passed to agents via the integration.

        If we do not have an ingress, then use the pod ip as hostname.
        The reason to prefer this over the pod name (which is the actual
        hostname visible from the pod) or a K8s service, is that those
        are routable virtually exclusively inside the cluster as they rely
        on the cluster's DNS service, while the ip address is _sometimes_
        routable from the outside, e.g., when deploying on MicroK8s on Linux.

        Returns:
            The charm's agent discovery url.
        """
<<<<<<< HEAD
=======
        # Check if an ingress URL is available
>>>>>>> e401c50a
        if ingress_url := self.ingress_observer.ingress.url:
            return ingress_url

        # Fallback to pod IP
        if binding := self.charm.model.get_binding("juju-info"):
            unit_ip = str(binding.network.bind_address)
            try:
                ipaddress.ip_address(unit_ip)
                return f"http://{unit_ip}:{jenkins.WEB_PORT}"
            except ValueError as exc:
                logger.error(
                    "IP from juju-info is not valid: %s, we can still fall back to using fqdn", exc
                )

        # Fallback to using socket.fqdn
        return f"http://{socket.getfqdn()}:{jenkins.WEB_PORT}"

    def _on_deprecated_agent_relation_joined(self, event: ops.RelationJoinedEvent) -> None:
        """Handle deprecated agent relation joined event.

        Args:
            event: The event fired from an agent joining the relationship.
        """
        container = self.charm.unit.get_container(JENKINS_SERVICE_NAME)
        if not jenkins.is_storage_ready(container):
            logger.warning("Service not yet ready. Deferring.")
            event.defer()  # The event needs to be handled after Jenkins has started(pebble ready).
            return
        # The relation is joined, it cannot be None, hence the type casting.
        deprecated_agent_relation_meta = typing.cast(
            typing.Mapping[str, AgentMeta], self.state.deprecated_agent_relation_meta
        )
        # The event unit cannot be None.
        agent_meta = deprecated_agent_relation_meta[typing.cast(ops.Unit, event.unit).name]
        if not agent_meta:
            logger.warning("Relation data not ready yet. Deferring.")
            # The event needs to be retried until the agents have set it's side of relation data.
            event.defer()
            return

        self.charm.unit.status = ops.MaintenanceStatus("Adding agent node.")
        try:
            self.jenkins.add_agent_node(agent_meta=agent_meta, container=container)
            secret = self.jenkins.get_node_secret(container=container, node_name=agent_meta.name)
        except jenkins.JenkinsError as exc:
            self.charm.unit.status = ops.BlockedStatus(f"Jenkins API exception. {exc=!r}")
            return

        jenkins_url = self.agent_discovery_url
        event.relation.data[self.model.unit].update(
            AgentRelationData(url=jenkins_url, secret=secret)
        )
        self.charm.unit.status = ops.ActiveStatus()

    def _on_agent_relation_joined(self, event: ops.RelationJoinedEvent) -> None:
        """Handle agent relation joined event.

        Args:
            event: The event fired from an agent joining the relationship.
        """
        container = self.charm.unit.get_container(JENKINS_SERVICE_NAME)
        if not jenkins.is_storage_ready(container):
            logger.warning("Service not yet ready. Deferring.")
            event.defer()  # The event needs to be handled after Jenkins has started(pebble ready).
            return
        # The relation is joined, it cannot be None, hence the type casting.
        agent_relation_meta = typing.cast(
            typing.Mapping[str, AgentMeta], self.state.agent_relation_meta
        )
        # The event unit cannot be None.
        agent_meta = agent_relation_meta[typing.cast(ops.Unit, event.unit).name]
        if not agent_meta:
            logger.warning("Relation data not ready yet. Deferring.")
            # The event needs to be retried until the agents have set it's side of relation data.
            event.defer()
            return

        self.charm.unit.status = ops.MaintenanceStatus("Adding agent node.")
        try:
            self.jenkins.add_agent_node(agent_meta=agent_meta, container=container)
            secret = self.jenkins.get_node_secret(container=container, node_name=agent_meta.name)
        except jenkins.JenkinsError as exc:
            self.charm.unit.status = ops.BlockedStatus(f"Jenkins API exception. {exc=!r}")
            return

        jenkins_url = self.agent_discovery_url
        event.relation.data[self.model.unit].update(
            {"url": jenkins_url, f"{agent_meta.name}_secret": secret}
        )
        self.charm.unit.status = ops.ActiveStatus()

    def _on_deprecated_agent_relation_departed(self, event: ops.RelationDepartedEvent) -> None:
        """Handle deprecated agent relation departed event.

        Args:
            event: The event fired when a unit in deprecated agent relation is departed.
        """
        # the event unit cannot be None.
        container = self.charm.unit.get_container(JENKINS_SERVICE_NAME)
        if not jenkins.is_storage_ready(container):
            logger.warning("Relation departed before service ready.")
            return

        # The relation data is removed before this particular hook runs, making the name set by the
        # agent not available. Hence, we can try to infer the name of the unit.
        # See discussion: https://github.com/canonical/operator/issues/888
        # assert type since event unit cannot be None.
        agent_name = jenkins.get_agent_name(typing.cast(ops.Unit, event.unit).name)
        self.charm.unit.status = ops.MaintenanceStatus("Removing agent node.")
        try:
            self.jenkins.remove_agent_node(agent_name=agent_name, container=container)
        except jenkins.JenkinsError as exc:
            logger.error("Failed to remove agent %s, %s", agent_name, exc)
            # There is no support for degraded status yet, however, this will not impact Jenkins
            # server operation.
            self.charm.unit.status = ops.ActiveStatus(f"Failed to remove {agent_name}")
            return
        self.charm.unit.status = ops.ActiveStatus()

    def _on_agent_relation_departed(self, event: ops.RelationDepartedEvent) -> None:
        """Handle agent relation departed event.

        Args:
            event: The event fired when a unit in agent relation is departed.
        """
        # the event unit cannot be None.
        container = self.charm.unit.get_container(JENKINS_SERVICE_NAME)
        if not jenkins.is_storage_ready(container):
            logger.warning("Relation departed before service ready.")
            return

        # The relation data is removed before this particular hook runs, making the name set by the
        # agent not available. Hence, we can try to infer the name of the unit.
        # See discussion: https://github.com/canonical/operator/issues/888
        # assert type since event unit cannot be None.
        agent_name = jenkins.get_agent_name(typing.cast(ops.Unit, event.unit).name)
        self.charm.unit.status = ops.MaintenanceStatus("Removing agent node.")
        try:
            self.jenkins.remove_agent_node(agent_name=agent_name, container=container)
        except jenkins.JenkinsError as exc:
            logger.error("Failed to remove agent %s, %s", agent_name, exc)
            # There is no support for degraded status yet, however, this will not impact Jenkins
            # server operation.
            self.charm.unit.status = ops.ActiveStatus(f"Failed to remove {agent_name}")
            return
        self.charm.unit.status = ops.ActiveStatus()

    def reconfigure_agent_discovery(self, _: ops.EventBase) -> None:
        """Update the agent discovery URL in each of the connected agent's integration data.

        Will cause agents to restart!!
        """
        for relation in self.model.relations[AGENT_RELATION]:
            relation_discovery_url = relation.data[self.model.unit].get("url")
            if relation_discovery_url and relation_discovery_url == self.agent_discovery_url:
                continue
            relation.data[self.model.unit].update({"url": self.agent_discovery_url})

    def _ingress_on_ready(self, event: IngressPerAppReadyEvent) -> None:
        """Handle ready event for agent-discovery-ingress.

        Args:
            event: The event fired.
        """
        self.reconfigure_agent_discovery(event)

    def _ingress_on_revoked(self, event: IngressPerAppRevokedEvent) -> None:
        """Handle revoked event for agent-discovery-ingress.

        Args:
            event: The event fired.
        """
        self.reconfigure_agent_discovery(event)<|MERGE_RESOLUTION|>--- conflicted
+++ resolved
@@ -95,10 +95,7 @@
         Returns:
             The charm's agent discovery url.
         """
-<<<<<<< HEAD
-=======
         # Check if an ingress URL is available
->>>>>>> e401c50a
         if ingress_url := self.ingress_observer.ingress.url:
             return ingress_url
 
