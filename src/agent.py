# Copyright 2024 Canonical Ltd.
# See LICENSE file for licensing details.

"""The Jenkins agent relation observer."""
import ipaddress
import logging
import socket
import typing

import ops
from charms.traefik_k8s.v2.ingress import IngressPerAppReadyEvent, IngressPerAppRevokedEvent

import ingress
import jenkins
from state import AGENT_RELATION, DEPRECATED_AGENT_RELATION, JENKINS_SERVICE_NAME, AgentMeta, State

logger = logging.getLogger(__name__)


class AgentRelationData(typing.TypedDict):
    """Relation data required for adding the Jenkins agent.

    Attributes:
        url: The Jenkins server url.
        secret: The secret for agent node.
    """

    url: str
    secret: str


class Observer(ops.Object):
    """The Jenkins agent relation observer.

    Attributes:
        agent_discovery_url: external hostname to be passed to agents for discovery.
    """

    def __init__(
        self,
        charm: ops.CharmBase,
        state: State,
        ingress_observer: ingress.Observer,
<<<<<<< HEAD
        jenkins_wrapper: jenkins.Jenkins,
=======
        jenkins_instance: jenkins.Jenkins,
>>>>>>> 07fa609e
    ):
        """Initialize the observer and register event handlers.

        Args:
            charm: The parent charm to attach the observer to.
            state: The charm state.
<<<<<<< HEAD
            jenkins_wrapper: The Jenkins wrapper.
=======
            jenkins_instance: The Jenkins wrapper.
>>>>>>> 07fa609e
            ingress_observer: The ingress observer responsible for agent discovery.
        """
        super().__init__(charm, "agent-observer")
        self.charm = charm
        self.state = state
<<<<<<< HEAD
        self.jenkins = jenkins_wrapper
=======
        self.jenkins = jenkins_instance
>>>>>>> 07fa609e
        self.ingress_observer = ingress_observer

        charm.framework.observe(
            charm.on[DEPRECATED_AGENT_RELATION].relation_joined,
            self._on_deprecated_agent_relation_joined,
        )
        charm.framework.observe(
            charm.on[DEPRECATED_AGENT_RELATION].relation_departed,
            self._on_deprecated_agent_relation_departed,
        )
        charm.framework.observe(
            charm.on[AGENT_RELATION].relation_joined, self._on_agent_relation_joined
        )
        charm.framework.observe(
            charm.on[AGENT_RELATION].relation_departed, self._on_agent_relation_departed
        )
        # Event hooks for agent-discovery-ingress
        charm.framework.observe(
            ingress_observer.ingress.on.ready,
            self._ingress_on_ready,
        )
        charm.framework.observe(
            ingress_observer.ingress.on.revoked,
            self._ingress_on_revoked,
        )

    @property
    def agent_discovery_url(self) -> str:
        """Return the external hostname to be passed to agents via the integration.

        If we do not have an ingress, then use the pod ip as hostname.
        The reason to prefer this over the pod name (which is the actual
        hostname visible from the pod) or a K8s service, is that those
        are routable virtually exclusively inside the cluster as they rely
        on the cluster's DNS service, while the ip address is _sometimes_
        routable from the outside, e.g., when deploying on MicroK8s on Linux.

        Returns:
            The charm's agent discovery url.
        """
        # Check if an ingress URL is available
        if ingress_url := self.ingress_observer.ingress.url:
            return ingress_url

        # Fallback to pod IP
        if binding := self.charm.model.get_binding("juju-info"):
            unit_ip = str(binding.network.bind_address)
            try:
                ipaddress.ip_address(unit_ip)
                return f"http://{unit_ip}:{jenkins.WEB_PORT}"
            except ValueError as exc:
                logger.error(
                    "IP from juju-info is not valid: %s, we can still fall back to using fqdn", exc
                )

        # Fallback to using socket.fqdn
        return f"http://{socket.getfqdn()}:{jenkins.WEB_PORT}"

    def _on_deprecated_agent_relation_joined(self, event: ops.RelationJoinedEvent) -> None:
        """Handle deprecated agent relation joined event.

        Args:
            event: The event fired from an agent joining the relationship.
        """
        container = self.charm.unit.get_container(JENKINS_SERVICE_NAME)
        if not jenkins.is_storage_ready(container):
            logger.warning("Service not yet ready. Deferring.")
            event.defer()  # The event needs to be handled after Jenkins has started(pebble ready).
            return
        # The relation is joined, it cannot be None, hence the type casting.
        deprecated_agent_relation_meta = typing.cast(
            typing.Mapping[str, AgentMeta], self.state.deprecated_agent_relation_meta
        )
        # The event unit cannot be None.
        agent_meta = deprecated_agent_relation_meta[typing.cast(ops.Unit, event.unit).name]
        if not agent_meta:
            logger.warning("Relation data not ready yet. Deferring.")
            # The event needs to be retried until the agents have set it's side of relation data.
            event.defer()
            return

        self.charm.unit.status = ops.MaintenanceStatus("Adding agent node.")
        try:
            self.jenkins.add_agent_node(agent_meta=agent_meta, container=container)
            secret = self.jenkins.get_node_secret(container=container, node_name=agent_meta.name)
        except jenkins.JenkinsError as exc:
            self.charm.unit.status = ops.BlockedStatus(f"Jenkins API exception. {exc=!r}")
            return

        jenkins_url = self.agent_discovery_url
        event.relation.data[self.model.unit].update(
            AgentRelationData(url=jenkins_url, secret=secret)
        )
        self.charm.unit.status = ops.ActiveStatus()

    def _on_agent_relation_joined(self, event: ops.RelationJoinedEvent) -> None:
        """Handle agent relation joined event.

        Args:
            event: The event fired from an agent joining the relationship.
        """
        container = self.charm.unit.get_container(JENKINS_SERVICE_NAME)
        if not jenkins.is_storage_ready(container):
            logger.warning("Service not yet ready. Deferring.")
            event.defer()  # The event needs to be handled after Jenkins has started(pebble ready).
            return
        # The relation is joined, it cannot be None, hence the type casting.
        agent_relation_meta = typing.cast(
            typing.Mapping[str, AgentMeta], self.state.agent_relation_meta
        )
        # The event unit cannot be None.
        agent_meta = agent_relation_meta[typing.cast(ops.Unit, event.unit).name]
        if not agent_meta:
            logger.warning("Relation data not ready yet. Deferring.")
            # The event needs to be retried until the agents have set it's side of relation data.
            event.defer()
            return

        self.charm.unit.status = ops.MaintenanceStatus("Adding agent node.")
        try:
<<<<<<< HEAD
=======
            self.jenkins.wait_ready()
>>>>>>> 07fa609e
            self.jenkins.add_agent_node(agent_meta=agent_meta, container=container)
            secret = self.jenkins.get_node_secret(container=container, node_name=agent_meta.name)
        except jenkins.JenkinsError as exc:
            self.charm.unit.status = ops.BlockedStatus(f"Jenkins API exception. {exc=!r}")
            return

        jenkins_url = self.agent_discovery_url
        event.relation.data[self.model.unit].update(
            {"url": jenkins_url, f"{agent_meta.name}_secret": secret}
        )
        self.charm.unit.status = ops.ActiveStatus()

    def _on_deprecated_agent_relation_departed(self, event: ops.RelationDepartedEvent) -> None:
        """Handle deprecated agent relation departed event.

        Args:
            event: The event fired when a unit in deprecated agent relation is departed.
        """
        # the event unit cannot be None.
        container = self.charm.unit.get_container(JENKINS_SERVICE_NAME)
        if not jenkins.is_storage_ready(container):
            logger.warning("Relation departed before service ready.")
            return

        # The relation data is removed before this particular hook runs, making the name set by the
        # agent not available. Hence, we can try to infer the name of the unit.
        # See discussion: https://github.com/canonical/operator/issues/888
        # assert type since event unit cannot be None.
        agent_name = jenkins.get_agent_name(typing.cast(ops.Unit, event.unit).name)
        self.charm.unit.status = ops.MaintenanceStatus("Removing agent node.")
        try:
            self.jenkins.remove_agent_node(agent_name=agent_name, container=container)
        except jenkins.JenkinsError as exc:
            logger.error("Failed to remove agent %s, %s", agent_name, exc)
            # There is no support for degraded status yet, however, this will not impact Jenkins
            # server operation.
            self.charm.unit.status = ops.ActiveStatus(f"Failed to remove {agent_name}")
            return
        self.charm.unit.status = ops.ActiveStatus()

    def _on_agent_relation_departed(self, event: ops.RelationDepartedEvent) -> None:
        """Handle agent relation departed event.

        Args:
            event: The event fired when a unit in agent relation is departed.
        """
        # the event unit cannot be None.
        container = self.charm.unit.get_container(JENKINS_SERVICE_NAME)
        if not jenkins.is_storage_ready(container):
            logger.warning("Relation departed before service ready.")
            return

        # The relation data is removed before this particular hook runs, making the name set by the
        # agent not available. Hence, we can try to infer the name of the unit.
        # See discussion: https://github.com/canonical/operator/issues/888
        # assert type since event unit cannot be None.
        agent_name = jenkins.get_agent_name(typing.cast(ops.Unit, event.unit).name)
        self.charm.unit.status = ops.MaintenanceStatus("Removing agent node.")
        try:
            self.jenkins.remove_agent_node(agent_name=agent_name, container=container)
        except jenkins.JenkinsError as exc:
            logger.error("Failed to remove agent %s, %s", agent_name, exc)
            # There is no support for degraded status yet, however, this will not impact Jenkins
            # server operation.
            self.charm.unit.status = ops.ActiveStatus(f"Failed to remove {agent_name}")
            return
        self.charm.unit.status = ops.ActiveStatus()

    def reconfigure_agent_discovery(self, _: ops.EventBase) -> None:
        """Update the agent discovery URL in each of the connected agent's integration data.

        Will cause agents to restart!!
        """
        for relation in self.model.relations[AGENT_RELATION]:
            relation_discovery_url = relation.data[self.model.unit].get("url")
            if relation_discovery_url and relation_discovery_url == self.agent_discovery_url:
                continue
            relation.data[self.model.unit].update({"url": self.agent_discovery_url})

    def _ingress_on_ready(self, event: IngressPerAppReadyEvent) -> None:
        """Handle ready event for agent-discovery-ingress.

        Args:
            event: The event fired.
        """
        self.reconfigure_agent_discovery(event)

    def _ingress_on_revoked(self, event: IngressPerAppRevokedEvent) -> None:
        """Handle revoked event for agent-discovery-ingress.

        Args:
            event: The event fired.
        """
        self.reconfigure_agent_discovery(event)<|MERGE_RESOLUTION|>--- conflicted
+++ resolved
@@ -41,32 +41,20 @@
         charm: ops.CharmBase,
         state: State,
         ingress_observer: ingress.Observer,
-<<<<<<< HEAD
-        jenkins_wrapper: jenkins.Jenkins,
-=======
         jenkins_instance: jenkins.Jenkins,
->>>>>>> 07fa609e
     ):
         """Initialize the observer and register event handlers.
 
         Args:
             charm: The parent charm to attach the observer to.
             state: The charm state.
-<<<<<<< HEAD
-            jenkins_wrapper: The Jenkins wrapper.
-=======
-            jenkins_instance: The Jenkins wrapper.
->>>>>>> 07fa609e
+            jenkins_instance: The Jenkins instance.
             ingress_observer: The ingress observer responsible for agent discovery.
         """
         super().__init__(charm, "agent-observer")
         self.charm = charm
         self.state = state
-<<<<<<< HEAD
-        self.jenkins = jenkins_wrapper
-=======
         self.jenkins = jenkins_instance
->>>>>>> 07fa609e
         self.ingress_observer = ingress_observer
 
         charm.framework.observe(
@@ -187,10 +175,7 @@
 
         self.charm.unit.status = ops.MaintenanceStatus("Adding agent node.")
         try:
-<<<<<<< HEAD
-=======
             self.jenkins.wait_ready()
->>>>>>> 07fa609e
             self.jenkins.add_agent_node(agent_meta=agent_meta, container=container)
             secret = self.jenkins.get_node_secret(container=container, node_name=agent_meta.name)
         except jenkins.JenkinsError as exc:
