# Copyright 2024 Canonical Ltd.
# See LICENSE file for licensing details.

"""The Jenkins agent relation observer."""
import ipaddress
import logging
import socket
import typing

import ops
from charms.traefik_k8s.v2.ingress import IngressPerAppReadyEvent, IngressPerAppRevokedEvent

import ingress
import jenkins
from state import AGENT_RELATION, DEPRECATED_AGENT_RELATION, JENKINS_SERVICE_NAME, AgentMeta, State

logger = logging.getLogger(__name__)


class AgentRelationData(typing.TypedDict):
    """Relation data required for adding the Jenkins agent.

    Attributes:
        url: The Jenkins server url.
        secret: The secret for agent node.
    """

    url: str
    secret: str


class Observer(ops.Object):
    """The Jenkins agent relation observer.

<<<<<<< HEAD
    def __init__(self, charm: ops.CharmBase, state: State, jenkins_wrapper: jenkins.Jenkins):
=======
    Attributes:
        agent_discovery_url: external hostname to be passed to agents for discovery.
    """

    def __init__(self, charm: ops.CharmBase, state: State, ingress_observer: ingress.Observer):
>>>>>>> a509c38a
        """Initialize the observer and register event handlers.

        Args:
            charm: The parent charm to attach the observer to.
            state: The charm state.
<<<<<<< HEAD
            jenkins_wrapper: The Jenkins wrapper.
=======
            ingress_observer: The ingress observer responsible for agent discovery.
>>>>>>> a509c38a
        """
        super().__init__(charm, "agent-observer")
        self.charm = charm
        self.state = state
<<<<<<< HEAD
        self.jenkins = jenkins_wrapper
=======
        self.ingress_observer = ingress_observer
>>>>>>> a509c38a

        charm.framework.observe(
            charm.on[DEPRECATED_AGENT_RELATION].relation_joined,
            self._on_deprecated_agent_relation_joined,
        )
        charm.framework.observe(
            charm.on[DEPRECATED_AGENT_RELATION].relation_departed,
            self._on_deprecated_agent_relation_departed,
        )
        charm.framework.observe(
            charm.on[AGENT_RELATION].relation_joined, self._on_agent_relation_joined
        )
        charm.framework.observe(
            charm.on[AGENT_RELATION].relation_departed, self._on_agent_relation_departed
        )
        # Event hooks for agent-discovery-ingress
        charm.framework.observe(
            ingress_observer.ingress.on.ready,
            self._ingress_on_ready,
        )
        charm.framework.observe(
            ingress_observer.ingress.on.revoked,
            self._ingress_on_revoked,
        )

    @property
    def agent_discovery_url(self) -> str:
        """Return the external hostname to be passed to agents via the integration.

        If we do not have an ingress, then use the pod ip as hostname.
        The reason to prefer this over the pod name (which is the actual
        hostname visible from the pod) or a K8s service, is that those
        are routable virtually exclusively inside the cluster as they rely
        on the cluster's DNS service, while the ip address is _sometimes_
        routable from the outside, e.g., when deploying on MicroK8s on Linux.

        Returns:
            The charm's agent discovery url.
        """
        # Check if an ingress URL is available
        try:
            if ingress_url := self.ingress_observer.ingress.url:
                return ingress_url
        except ops.ModelError as exc:
            # We only log the error here as we can fallback to using pod IP
            # if ingress is not available
            logger.error(
                "Failed obtaining agent discovery url: %s, is the charm shutting down?", exc
            )

        # Fallback to pod IP
        if binding := self.charm.model.get_binding("juju-info"):
            unit_ip = str(binding.network.bind_address)
            try:
                ipaddress.ip_address(unit_ip)
                return f"http://{unit_ip}:{jenkins.WEB_PORT}"
            except ValueError as exc:
                logger.error(
                    "IP from juju-info is not valid: %s, we can still fall back to using fqdn", exc
                )

        # Fallback to using socket.fqdn
        return f"http://{socket.getfqdn()}:{jenkins.WEB_PORT}"

    def _on_deprecated_agent_relation_joined(self, event: ops.RelationJoinedEvent) -> None:
        """Handle deprecated agent relation joined event.

        Args:
            event: The event fired from an agent joining the relationship.
        """
        container = self.charm.unit.get_container(JENKINS_SERVICE_NAME)
<<<<<<< HEAD
        # This is to avoid the None type, juju-info binding should not be None.
        assert (binding := self.model.get_binding("juju-info"))  # nosec
        host = binding.network.bind_address
        if not jenkins.is_storage_ready(container) or not host:
=======
        if not container.can_connect() or not jenkins.is_storage_ready(container):
>>>>>>> a509c38a
            logger.warning("Service not yet ready. Deferring.")
            event.defer()  # The event needs to be handled after Jenkins has started(pebble ready).
            return
        # The relation is joined, it cannot be None, hence the type casting.
        deprecated_agent_relation_meta = typing.cast(
            typing.Mapping[str, AgentMeta], self.state.deprecated_agent_relation_meta
        )
        # The event unit cannot be None.
        agent_meta = deprecated_agent_relation_meta[typing.cast(ops.Unit, event.unit).name]
        if not agent_meta:
            logger.warning("Relation data not ready yet. Deferring.")
            # The event needs to be retried until the agents have set it's side of relation data.
            event.defer()
            return

        self.charm.unit.status = ops.MaintenanceStatus("Adding agent node.")
        try:
<<<<<<< HEAD
            self.jenkins.add_agent_node(
                agent_meta=agent_meta,
                container=container,
                # mypy doesn't understand that host can no longer be None.
                host=host,
                enable_websocket=enable_websocket,
            )
            secret = self.jenkins.get_node_secret(container=container, node_name=agent_meta.name)
=======
            jenkins.add_agent_node(agent_meta=agent_meta, container=container)
            secret = jenkins.get_node_secret(container=container, node_name=agent_meta.name)
>>>>>>> a509c38a
        except jenkins.JenkinsError as exc:
            self.charm.unit.status = ops.BlockedStatus(f"Jenkins API exception. {exc=!r}")
            return

        jenkins_url = self.agent_discovery_url
        event.relation.data[self.model.unit].update(
            AgentRelationData(url=jenkins_url, secret=secret)
        )
        self.charm.unit.status = ops.ActiveStatus()

    def _on_agent_relation_joined(self, event: ops.RelationJoinedEvent) -> None:
        """Handle agent relation joined event.

        Args:
            event: The event fired from an agent joining the relationship.
        """
        container = self.charm.unit.get_container(JENKINS_SERVICE_NAME)
<<<<<<< HEAD
        # This is to avoid the None type, juju-info binding should not be None.
        assert (binding := self.model.get_binding("juju-info"))  # nosec
        host = binding.network.bind_address
        if not jenkins.is_storage_ready(container) or not host:
=======
        if not container.can_connect() or not jenkins.is_storage_ready(container):
>>>>>>> a509c38a
            logger.warning("Service not yet ready. Deferring.")
            event.defer()  # The event needs to be handled after Jenkins has started(pebble ready).
            return
        # The relation is joined, it cannot be None, hence the type casting.
        agent_relation_meta = typing.cast(
            typing.Mapping[str, AgentMeta], self.state.agent_relation_meta
        )
        # The event unit cannot be None.
        agent_meta = agent_relation_meta[typing.cast(ops.Unit, event.unit).name]
        if not agent_meta:
            logger.warning("Relation data not ready yet. Deferring.")
            # The event needs to be retried until the agents have set it's side of relation data.
            event.defer()
            return

        self.charm.unit.status = ops.MaintenanceStatus("Adding agent node.")
        try:
<<<<<<< HEAD
            self.jenkins.add_agent_node(
                agent_meta=agent_meta,
                container=container,
                host=host,
                enable_websocket=enable_websocket,
            )
            secret = self.jenkins.get_node_secret(container=container, node_name=agent_meta.name)
=======
            jenkins.add_agent_node(agent_meta=agent_meta, container=container)
            secret = jenkins.get_node_secret(container=container, node_name=agent_meta.name)
>>>>>>> a509c38a
        except jenkins.JenkinsError as exc:
            self.charm.unit.status = ops.BlockedStatus(f"Jenkins API exception. {exc=!r}")
            return

        jenkins_url = self.agent_discovery_url
        event.relation.data[self.model.unit].update(
            {"url": jenkins_url, f"{agent_meta.name}_secret": secret}
        )
        self.charm.unit.status = ops.ActiveStatus()

    def _on_deprecated_agent_relation_departed(self, event: ops.RelationDepartedEvent) -> None:
        """Handle deprecated agent relation departed event.

        Args:
            event: The event fired when a unit in deprecated agent relation is departed.
        """
        # the event unit cannot be None.
        container = self.charm.unit.get_container(JENKINS_SERVICE_NAME)
        if not jenkins.is_storage_ready(container):
            logger.warning("Relation departed before service ready.")
            return

        # The relation data is removed before this particular hook runs, making the name set by the
        # agent not available. Hence, we can try to infer the name of the unit.
        # See discussion: https://github.com/canonical/operator/issues/888
        # assert type since event unit cannot be None.
        agent_name = jenkins.get_agent_name(typing.cast(ops.Unit, event.unit).name)
        self.charm.unit.status = ops.MaintenanceStatus("Removing agent node.")
        try:
            self.jenkins.remove_agent_node(agent_name=agent_name, container=container)
        except jenkins.JenkinsError as exc:
            logger.error("Failed to remove agent %s, %s", agent_name, exc)
            # There is no support for degraded status yet, however, this will not impact Jenkins
            # server operation.
            self.charm.unit.status = ops.ActiveStatus(f"Failed to remove {agent_name}")
            return
        self.charm.unit.status = ops.ActiveStatus()

    def _on_agent_relation_departed(self, event: ops.RelationDepartedEvent) -> None:
        """Handle agent relation departed event.

        Args:
            event: The event fired when a unit in agent relation is departed.
        """
        # the event unit cannot be None.
        container = self.charm.unit.get_container(JENKINS_SERVICE_NAME)
        if not jenkins.is_storage_ready(container):
            logger.warning("Relation departed before service ready.")
            return

        # The relation data is removed before this particular hook runs, making the name set by the
        # agent not available. Hence, we can try to infer the name of the unit.
        # See discussion: https://github.com/canonical/operator/issues/888
        # assert type since event unit cannot be None.
        agent_name = jenkins.get_agent_name(typing.cast(ops.Unit, event.unit).name)
        self.charm.unit.status = ops.MaintenanceStatus("Removing agent node.")
        try:
            self.jenkins.remove_agent_node(agent_name=agent_name, container=container)
        except jenkins.JenkinsError as exc:
            logger.error("Failed to remove agent %s, %s", agent_name, exc)
            # There is no support for degraded status yet, however, this will not impact Jenkins
            # server operation.
            self.charm.unit.status = ops.ActiveStatus(f"Failed to remove {agent_name}")
            return
        self.charm.unit.status = ops.ActiveStatus()

    def reconfigure_agent_discovery(self, _: ops.EventBase) -> None:
        """Update the agent discovery URL in each of the connected agent's integration data.

        Will cause agents to restart!!
        """
        for relation in self.model.relations[AGENT_RELATION]:
            relation_discovery_url = relation.data[self.model.unit].get("url")
            if relation_discovery_url and relation_discovery_url == self.agent_discovery_url:
                continue
            relation.data[self.model.unit].update({"url": self.agent_discovery_url})

    def _ingress_on_ready(self, event: IngressPerAppReadyEvent) -> None:
        """Handle ready event for agent-discovery-ingress.

        Args:
            event: The event fired.
        """
        self.reconfigure_agent_discovery(event)

    def _ingress_on_revoked(self, event: IngressPerAppRevokedEvent) -> None:
        """Handle revoked event for agent-discovery-ingress.

        Args:
            event: The event fired.
        """
        self.reconfigure_agent_discovery(event)<|MERGE_RESOLUTION|>--- conflicted
+++ resolved
@@ -32,34 +32,30 @@
 class Observer(ops.Object):
     """The Jenkins agent relation observer.
 
-<<<<<<< HEAD
-    def __init__(self, charm: ops.CharmBase, state: State, jenkins_wrapper: jenkins.Jenkins):
-=======
     Attributes:
         agent_discovery_url: external hostname to be passed to agents for discovery.
     """
 
-    def __init__(self, charm: ops.CharmBase, state: State, ingress_observer: ingress.Observer):
->>>>>>> a509c38a
+    def __init__(
+        self,
+        charm: ops.CharmBase,
+        state: State,
+        ingress_observer: ingress.Observer,
+        jenkins_wrapper: jenkins.Jenkins,
+    ):
         """Initialize the observer and register event handlers.
 
         Args:
             charm: The parent charm to attach the observer to.
             state: The charm state.
-<<<<<<< HEAD
             jenkins_wrapper: The Jenkins wrapper.
-=======
             ingress_observer: The ingress observer responsible for agent discovery.
->>>>>>> a509c38a
         """
         super().__init__(charm, "agent-observer")
         self.charm = charm
         self.state = state
-<<<<<<< HEAD
         self.jenkins = jenkins_wrapper
-=======
         self.ingress_observer = ingress_observer
->>>>>>> a509c38a
 
         charm.framework.observe(
             charm.on[DEPRECATED_AGENT_RELATION].relation_joined,
@@ -131,14 +127,7 @@
             event: The event fired from an agent joining the relationship.
         """
         container = self.charm.unit.get_container(JENKINS_SERVICE_NAME)
-<<<<<<< HEAD
-        # This is to avoid the None type, juju-info binding should not be None.
-        assert (binding := self.model.get_binding("juju-info"))  # nosec
-        host = binding.network.bind_address
-        if not jenkins.is_storage_ready(container) or not host:
-=======
-        if not container.can_connect() or not jenkins.is_storage_ready(container):
->>>>>>> a509c38a
+        if not jenkins.is_storage_ready(container):
             logger.warning("Service not yet ready. Deferring.")
             event.defer()  # The event needs to be handled after Jenkins has started(pebble ready).
             return
@@ -156,19 +145,8 @@
 
         self.charm.unit.status = ops.MaintenanceStatus("Adding agent node.")
         try:
-<<<<<<< HEAD
-            self.jenkins.add_agent_node(
-                agent_meta=agent_meta,
-                container=container,
-                # mypy doesn't understand that host can no longer be None.
-                host=host,
-                enable_websocket=enable_websocket,
-            )
+            self.jenkins.add_agent_node(agent_meta=agent_meta, container=container)
             secret = self.jenkins.get_node_secret(container=container, node_name=agent_meta.name)
-=======
-            jenkins.add_agent_node(agent_meta=agent_meta, container=container)
-            secret = jenkins.get_node_secret(container=container, node_name=agent_meta.name)
->>>>>>> a509c38a
         except jenkins.JenkinsError as exc:
             self.charm.unit.status = ops.BlockedStatus(f"Jenkins API exception. {exc=!r}")
             return
@@ -186,14 +164,7 @@
             event: The event fired from an agent joining the relationship.
         """
         container = self.charm.unit.get_container(JENKINS_SERVICE_NAME)
-<<<<<<< HEAD
-        # This is to avoid the None type, juju-info binding should not be None.
-        assert (binding := self.model.get_binding("juju-info"))  # nosec
-        host = binding.network.bind_address
-        if not jenkins.is_storage_ready(container) or not host:
-=======
-        if not container.can_connect() or not jenkins.is_storage_ready(container):
->>>>>>> a509c38a
+        if not jenkins.is_storage_ready(container):
             logger.warning("Service not yet ready. Deferring.")
             event.defer()  # The event needs to be handled after Jenkins has started(pebble ready).
             return
@@ -211,18 +182,8 @@
 
         self.charm.unit.status = ops.MaintenanceStatus("Adding agent node.")
         try:
-<<<<<<< HEAD
-            self.jenkins.add_agent_node(
-                agent_meta=agent_meta,
-                container=container,
-                host=host,
-                enable_websocket=enable_websocket,
-            )
+            self.jenkins.add_agent_node(agent_meta=agent_meta, container=container)
             secret = self.jenkins.get_node_secret(container=container, node_name=agent_meta.name)
-=======
-            jenkins.add_agent_node(agent_meta=agent_meta, container=container)
-            secret = jenkins.get_node_secret(container=container, node_name=agent_meta.name)
->>>>>>> a509c38a
         except jenkins.JenkinsError as exc:
             self.charm.unit.status = ops.BlockedStatus(f"Jenkins API exception. {exc=!r}")
             return
