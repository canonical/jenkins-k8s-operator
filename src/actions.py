--- conflicted
+++ resolved
@@ -12,30 +12,18 @@
 class Observer(ops.Object):
     """Jenkins-k8s charm actions observer."""
 
-<<<<<<< HEAD
-    def __init__(self, charm: ops.CharmBase, state: State, jenkins_wrapper: jenkins.Jenkins):
-=======
     def __init__(self, charm: ops.CharmBase, state: State, jenkins_instance: jenkins.Jenkins):
->>>>>>> 07fa609e
         """Initialize the observer and register actions handlers.
 
         Args:
             charm: The parent charm to attach the observer to.
             state: The Jenkins charm state.
-<<<<<<< HEAD
-            jenkins_wrapper: The Jenkins wrapper.
-=======
-            jenkins_instance: The Jenkins wrapper.
->>>>>>> 07fa609e
+            jenkins_instance: The Jenkins instance.
         """
         super().__init__(charm, "actions-observer")
         self.charm = charm
         self.state = state
-<<<<<<< HEAD
-        self.jenkins = jenkins_wrapper
-=======
         self.jenkins = jenkins_instance
->>>>>>> 07fa609e
 
         charm.framework.observe(charm.on.get_admin_password_action, self.on_get_admin_password)
         charm.framework.observe(
