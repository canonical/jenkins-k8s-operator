--- conflicted
+++ resolved
@@ -721,30 +721,16 @@
         raise TimeoutError("Timed out waiting for Jenkins to be shutdown.") from exc
 
 
-<<<<<<< HEAD
 def safe_restart(container: ops.Container) -> None:
-=======
-def safe_restart(
-    container: ops.Container, client: jenkinsapi.jenkins.Jenkins | None = None
-) -> None:
->>>>>>> ffcfb500
     """Safely restart Jenkins server after all jobs are done executing.
 
     Args:
         container: The Jenkins workload container to interact with filesystem.
-<<<<<<< HEAD
-=======
-        client: The API client used to communicate with the Jenkins server.
->>>>>>> ffcfb500
 
     Raises:
         JenkinsError: if there was an API error calling safe restart.
     """
-<<<<<<< HEAD
     client = _get_client(get_admin_credentials(container))
-=======
-    client = client if client is not None else _get_client(get_admin_credentials(container))
->>>>>>> ffcfb500
     try:
         # There is a bug with wait_for_reboot in the jenkinsapi
         # https://github.com/pycontribs/jenkinsapi/issues/844
@@ -844,20 +830,6 @@
     Yields:
         The allowed plugin short name.
     """
-<<<<<<< HEAD
-    # mypy doesn't understand that we can reassign the type and it cannot be None aftwards.
-    if seen is None:
-        seen: set[str] = set()  # type: ignore
-    for plugin in allowed_plugins:
-        if plugin in seen:  # type: ignore
-            continue
-        yield plugin
-        seen.add(plugin)  # type: ignore
-        try:
-            yield from _get_allowed_plugins(dependency_lookup[plugin], dependency_lookup, seen)
-        except KeyError:
-            logger.warning("Plugin %s not found in dependency lookup.", plugin)
-=======
     if seen is None:
         seen = set()
     for plugin in allowed_plugins:
@@ -871,24 +843,15 @@
             logger.warning("Plugin %s not found in dependency lookup.", plugin)
             continue
         yield from _get_allowed_plugins(dependencies, dependency_lookup, seen)
->>>>>>> ffcfb500
 
 
 def _filter_dependent_plugins(
     plugins: typing.Iterable[str], dependency_lookup: typing.Mapping[str, typing.Iterable[str]]
-<<<<<<< HEAD
-) -> typing.Iterable[str]:
-    """Filter out dependencies from the iterable consisting of all plugins.
-
-    This method filters out any plugins that is a dependency of another plugin, returning top level
-    plugin only.
-=======
 ) -> set[str]:
     """Filter out dependencies from the iterable consisting of all plugins.
 
     This method filters out any plugins that is a dependency of another plugin, returning top level
     plugins only.
->>>>>>> ffcfb500
 
     Args:
         plugins: Plugins to filter out dependency plugins from.
@@ -910,12 +873,6 @@
     Args:
         message: The system message to display.
         container: The Jenkins workload container.
-<<<<<<< HEAD
-    """
-    jcasc_yaml = container.pull(JCASC_CONFIG_FILE_PATH, encoding="utf-8").read()
-    config = yaml.safe_load(jcasc_yaml)
-    config["jenkins"]["systemMessage"] = message
-=======
 
     Raises:
         ValidationError: if invalid JCasC file was encountered.
@@ -929,30 +886,19 @@
             "Invalid JCasC config file, expected 'jenkins' and 'systemMessage' keys not found."
         )
         raise ValidationError("Invalid JCasC config file.") from exc
->>>>>>> ffcfb500
     container.push(
         JCASC_CONFIG_FILE_PATH, yaml.dump(config), encoding="utf-8", user=USER, group=GROUP
     )
 
 
 def remove_unlisted_plugins(
-<<<<<<< HEAD
     plugins: typing.Iterable[str] | None, container: ops.Container
-=======
-    plugins: typing.Iterable[str] | None,
-    container: ops.Container,
-    client: jenkinsapi.jenkins.Jenkins | None = None,
->>>>>>> ffcfb500
 ) -> None:
     """Remove plugins that are not in the list of desired plugins.
 
     Args:
         plugins: The list of plugins that can be installed.
         container: The workload container.
-<<<<<<< HEAD
-=======
-        client: The Jenkins API client.
->>>>>>> ffcfb500
 
     Raises:
         JenkinsPluginError: if there was an error removing unlisted plugin.
@@ -962,11 +908,7 @@
     if not plugins:
         return
 
-<<<<<<< HEAD
     client = _get_client(get_admin_credentials(container))
-=======
-    client = client if client is not None else _get_client(get_admin_credentials(container))
->>>>>>> ffcfb500
     res = client.run_groovy_script(
         """
 def plugins = jenkins.model.Jenkins.instance.getPluginManager().getPlugins()
@@ -999,11 +941,7 @@
     )
 
     try:
-<<<<<<< HEAD
         safe_restart(container)
-=======
-        safe_restart(container, client)
->>>>>>> ffcfb500
         wait_ready()
     except (JenkinsError, TimeoutError) as exc:
         logger.error("Failed to restart Jenkins after removing plugins, %s", exc)
