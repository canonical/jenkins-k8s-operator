# Copyright 2024 Canonical Ltd.
# See LICENSE file for licensing details.

"""Functions to operate Jenkins."""

# pylint: disable=too-many-lines

import dataclasses
import functools
import itertools
import json
import logging
import re
import secrets
import textwrap
import typing
from datetime import datetime, timedelta
from pathlib import Path
from time import sleep

import jenkinsapi.custom_exceptions
import jenkinsapi.jenkins
import ops
import requests
from jenkinsapi.node import Node
from pydantic import HttpUrl

import state

logger = logging.getLogger(__name__)

WEB_PORT = 8080
LOGIN_PATH = "/login?from=%2F"
EXECUTABLES_PATH = Path("/srv/jenkins/")
JENKINS_HOME_PATH = Path("/var/lib/jenkins")
# Path to initial Jenkins password file
PASSWORD_FILE_PATH = JENKINS_HOME_PATH / "secrets/initialAdminPassword"
# Path to Jenkins admin API token
API_TOKEN_PATH = JENKINS_HOME_PATH / "secrets/apiToken"
JUJU_API_TOKEN = "juju_api_token"  # nosec
# Path to last executed Jenkins version file, required to override wizard installation
LAST_EXEC_VERSION_PATH = JENKINS_HOME_PATH / Path("jenkins.install.InstallUtil.lastExecVersion")
# Path to Jenkins version file, required to override wizard installation
WIZARD_VERSION_PATH = JENKINS_HOME_PATH / Path("jenkins.install.UpgradeWizard.state")
# The Jenkins bootstrapping config path
CONFIG_FILE_PATH = JENKINS_HOME_PATH / "config.xml"
# The Jenkins plugins installation directory
PLUGINS_PATH = JENKINS_HOME_PATH / "plugins"
# The Jenkins logging configuration path
LOGGING_CONFIG_PATH = JENKINS_HOME_PATH / "logging.properties"
# The Jenkins logging path as defined in templates/logging.properties file
LOGGING_PATH = JENKINS_HOME_PATH / "jenkins.log"
# The plugins that are required for Jenkins to work
REQUIRED_PLUGINS = [
    "instance-identity",  # required to connect agent nodes to server
    "prometheus",  # required for COS integration
    "monitoring",  # required for session invalidation
]
USER = "jenkins"
GROUP = "jenkins"
BUILT_IN_NODE_NAME = "Built-In Node"
# The Jenkins stable version RSS feed URL
RSS_FEED_URL = "https://www.jenkins.io/changelog-stable/rss.xml"
# The Jenkins WAR downloads page
WAR_DOWNLOAD_URL = "https://updates.jenkins.io/download/war"
# Java system property to run Jenkins in headless mode
SYSTEM_PROPERTY_HEADLESS = "java.awt.headless=true"
# Java system property to load logging configuration from file
SYSTEM_PROPERTY_LOGGING = f"java.util.logging.config.file={LOGGING_CONFIG_PATH}"
<<<<<<< HEAD
AUTH_PROXY_JENKINS_CONFIG = "templates/jenkins-auth-proxy-config.xml"
=======
>>>>>>> 07fa609e
DEFAULT_JENKINS_CONFIG = "templates/jenkins-config.xml"
JENKINS_LOGGING_CONFIG = "templates/logging.properties"


class JenkinsError(Exception):
    """Base exception for Jenkins errors."""


class JenkinsPluginError(JenkinsError):
    """An error occurred installing Jenkins plugin."""


class JenkinsBootstrapError(JenkinsError):
    """An error occurred during the bootstrapping process."""


class ValidationError(Exception):
    """An unexpected data is encountered."""


class Environment(typing.TypedDict):
    """Dictionary mapping of Jenkins environment variables.

    Attributes:
        JENKINS_HOME: The Jenkins home directory.
        JENKINS_PREFIX: The prefix in which Jenkins will be accessible.
    """

    JENKINS_HOME: str
    JENKINS_PREFIX: str


@dataclasses.dataclass(frozen=True)
class Credentials:
    """Information needed to log into Jenkins.

    Attributes:
        username: The Jenkins account username used to log into Jenkins.
        password_or_token: The Jenkins API token or account password used to log into Jenkins.
    """

    username: str
    password_or_token: str


def get_admin_credentials(container: ops.Container) -> Credentials:
    """Retrieve admin credentials.

    Args:
        container: The Jenkins workload container to interact with filesystem.

    Returns:
        The Jenkins admin account credentials.
    """
    user = "admin"
    password_file_contents = str(container.pull(PASSWORD_FILE_PATH, encoding="utf-8").read())
    return Credentials(username=user, password_or_token=password_file_contents.strip())


def _get_api_credentials(container: ops.Container) -> Credentials:
    """Retrieve admin API credentials.

    Args:
        container: The Jenkins workload container.

    Returns:
        Credentials: The Jenkins API Credentials.

    Raises:
        JenkinsBootstrapError: if no API credential has been setup yet.
    """
    try:
        token = str(container.pull(API_TOKEN_PATH, encoding="utf-8").read())
        return Credentials(username="admin", password_or_token=token.strip())
    except ops.pebble.PathError as exc:
        logger.debug("Admin API token not yet setup.")
        raise JenkinsBootstrapError("Admin API credentials not yet setup.") from exc


class Jenkins:
    """Wrapper for Jenkins functionality.

    Attrs:
        environment: the Jenkins environment configuration.
        web_url: the Jenkins web URL.
        login_url: the Jenkins login URL.
        version: the Jenkins version.
    """

    environment: Environment

    def __init__(self, environment: Environment):
        """Construct a Jenkins class.

        Args:
            environment: the Jenkins environment.
        """
        self.environment = environment

    @property
    def web_url(self) -> str:
        """Get the Jenkins web URL.

        Returns: the web URL.
        """
        env_dict = typing.cast(typing.Dict[str, str], self.environment)
        return f"http://localhost:{WEB_PORT}{env_dict['JENKINS_PREFIX']}"

    @property
    def login_url(self) -> str:
        """Get the Jenkins login URL.

        Returns: the login URL.
        """
        return f"{self.web_url}{LOGIN_PATH}"

    @property
    def version(self) -> str:
        """Get the Jenkins server version.

        Raises:
            JenkinsError: if Jenkins is unreachable.

        Returns:
            The Jenkins server version.
        """
        try:
            return requests.get(self.web_url, timeout=10).headers["X-Jenkins"]
        except (requests.exceptions.Timeout, requests.exceptions.ConnectionError) as exc:
            logger.error("Failed to get Jenkins version, %s", exc)
            raise JenkinsError("Failed to get Jenkins version.") from exc

    def _is_ready(self) -> bool:
        """Check if Jenkins webserver is ready.

        Returns:
            True if Jenkins server is online. False otherwise.
        """
        try:
            return requests.get(self.login_url, timeout=10).ok
        except (requests.exceptions.ConnectionError, requests.exceptions.Timeout):
            return False

    def wait_ready(self, timeout: int = 300, check_interval: int = 10) -> None:
        """Wait until Jenkins service is up.

        Args:
            timeout: Time in seconds to wait for jenkins to become ready in 10 second intervals.
            check_interval: Time in seconds to wait between ready checks.

        Raises:
            TimeoutError: if Jenkins status check did not pass within the timeout duration.
        """
        try:
            _wait_for(self._is_ready, timeout=timeout, check_interval=check_interval)
        except TimeoutError as exc:
            raise TimeoutError("Timed out waiting for Jenkins to become ready.") from exc

    def _unlock_wizard(self, container: ops.Container) -> None:
        """Write to executed version and updated version file to bypass Jenkins setup wizard.

        Args:
            container: The Jenkins workload container.

        Raises:
            JenkinsBootstrapError: if the wizard can not be unlocked.
        """
        try:
            version = self.version
            container.push(
                LAST_EXEC_VERSION_PATH,
                version,
                encoding="utf-8",
                make_dirs=True,
                user=USER,
                group=GROUP,
            )
            container.push(
                WIZARD_VERSION_PATH,
                version,
                encoding="utf-8",
                make_dirs=True,
                user=USER,
                group=GROUP,
            )
        except (ops.pebble.PathError, JenkinsError) as exc:
            raise JenkinsBootstrapError("Failed to unlock wizard.") from exc

    def _get_client(self, client_credentials: Credentials) -> jenkinsapi.jenkins.Jenkins:
        """Get the Jenkins client.

        Args:
            client_credentials: The credentials of a Jenkins user with access to the Jenkins API.

        Returns:
            The Jenkins client.
        """
        return jenkinsapi.jenkins.Jenkins(
            baseurl=self.web_url,
            username=client_credentials.username,
            password=client_credentials.password_or_token,
            timeout=60,
        )

    def _setup_user_token(self, container: ops.Container) -> None:
        """Configure admin user API token.
<<<<<<< HEAD

        Args:
            container: The Jenkins workload container.

        Raises:
            JenkinsBootstrapError: if the token can not be setup.
        """
        try:
            client = self._get_client(get_admin_credentials(container))
            token: str = client.generate_new_api_token(JUJU_API_TOKEN)
            container.push(API_TOKEN_PATH, token, user=USER, group=GROUP)
        except ops.pebble.PathError as exc:
            raise JenkinsBootstrapError("Failed to setup user token.") from exc

    def _configure_proxy(
        self, container: ops.Container, proxy_config: state.ProxyConfig | None = None
    ) -> None:
        """Configure Jenkins proxy settings if proxy configuration values are provided.

        Args:
            container: The Jenkins workload container
            proxy_config: The proxy settings to apply.

        Raises:
            JenkinsBootstrapError: if an error occurred running proxy configuration script.
        """
        if not proxy_config:
            return

        client = self._get_client(_get_api_credentials(container))
        parsed_args = ", ".join(_get_groovy_proxy_args(proxy_config))
        script = f"proxy = new ProxyConfiguration({parsed_args})\nproxy.save()"
        try:
            client.run_groovy_script(script)
        except jenkinsapi.custom_exceptions.JenkinsAPIException as exc:
            logger.error("Failed to configure proxy, %s", exc)
            raise JenkinsBootstrapError("Proxy configuration failed.") from exc

    def bootstrap(
        self,
        container: ops.Container,
        jenkins_config_file: str,
        proxy_config: state.ProxyConfig | None = None,
    ) -> None:
        """Initialize and install Jenkins.

        Args:
            container: The Jenkins workload container.
            jenkins_config_file: the path to the Jenkins configuration file to install.
            proxy_config: The Jenkins proxy configuration settings.

        Raises:
            JenkinsBootstrapError: if there was an error installing the plugins plugins.
        """
        try:
            self._unlock_wizard(container)
            _install_configs(container, jenkins_config_file)
            self._setup_user_token(container)
            self._configure_proxy(container, proxy_config)
            _install_plugins(container, proxy_config)
        except JenkinsBootstrapError as exc:
            raise JenkinsBootstrapError("Failed to bootstrap Jenkins.") from exc

    def get_node_secret(self, node_name: str, container: ops.Container) -> str:
        """Get node secret from jenkins.

        Args:
            node_name: The registered node to fetch the secret from.
            container: The Jenkins workload container.

        Returns:
            The Jenkins agent node secret.

        Raises:
            JenkinsError: if an error occurred running groovy script getting the node secret.
        """
        client = self._get_client(_get_api_credentials(container))
        try:
            script = (
                f"println(jenkins.model.Jenkins.getInstance()"
                f'.getComputer("{node_name}").getJnlpMac())'
            )
            return client.run_groovy_script(script).strip()
        except jenkinsapi.custom_exceptions.JenkinsAPIException as exc:
            logger.error("Failed to run get_node_secret groovy script, %s", exc)
            raise JenkinsError("Failed to run groovy script getting node secret.") from exc

    def _get_node_config(
        self,
        agent_meta: state.AgentMeta,
        container: ops.Container,
    ) -> dict[str, typing.Any]:
        """Get agent node configuration dictionary values.

        Args:
            agent_meta: The Jenkins agent metadata to create the node from.
            container: The Jenkins workload container.

        Returns:
            A dictionary mapping of agent configuration values.
        """
        client = self._get_client(_get_api_credentials(container))
        node = Node(
            jenkins_obj=client,
            baseurl=self.web_url,
            nodename=agent_meta.name,
            node_dict={
                "num_executors": int(agent_meta.executors),
                "node_description": agent_meta.name,
                "remote_fs": "/var/lib/jenkins/",
                "labels": agent_meta.labels,
                "exclusive": False,
            },
        )
        attribs = node.get_node_attributes()
        meta = json.loads(attribs["json"])

        meta["launcher"]["webSocket"] = True
        attribs["json"] = json.dumps(meta)
        return attribs

    def add_agent_node(self, agent_meta: state.AgentMeta, container: ops.Container) -> None:
        """Add a Jenkins agent node.

        Args:
            agent_meta: The Jenkins agent metadata to create the node from.
            container: The Jenkins workload container.

        Raises:
            JenkinsError: if an error occurred running groovy script creating the node.
        """
        client = self._get_client(_get_api_credentials(container))
        try:
            config = self._get_node_config(agent_meta=agent_meta, container=container)
            client.create_node_with_config(name=agent_meta.name, config=config)
        except jenkinsapi.custom_exceptions.AlreadyExists:
            pass
        except jenkinsapi.custom_exceptions.JenkinsAPIException as exc:
            logger.error("Failed to add agent node, %s", exc)
            raise JenkinsError("Failed to add agent node.") from exc

    def remove_agent_node(self, agent_name: str, container: ops.Container) -> None:
        """Remove a Jenkins agent node.

        Args:
            agent_name: The agent node name to remove.
            container: The Jenkins workload container.

        Raises:
            JenkinsError: if an error occurred running groovy script removing the node.
        """
        client = self._get_client(_get_api_credentials(container))
        try:
            client.delete_node(nodename=agent_name)
        except jenkinsapi.custom_exceptions.JenkinsAPIException as exc:
            logger.error("Failed to delete agent node, %s", exc)
            raise JenkinsError("Failed to delete agent node.") from exc

    def _is_shutdown(self, client: jenkinsapi.jenkins.Jenkins) -> bool:
        """Return status of Jenkins whether it is shutting down.

        Args:
            client: The API client used to communicate with the Jenkins server.

        Returns:
            True if the Jenkins server is shutdown, False otherwise.
        """
        try:
            res = client.requester.get_url(self.web_url)
        except requests.ConnectionError:
            # If jenkins is unavailable to connect, it is shutting down.
            return True
        return res.status_code == 503

    def _wait_jenkins_job_shutdown(self, client: jenkinsapi.jenkins.Jenkins) -> None:
        """Wait for jenkins to finish the job and shutdown.

        Args:
            client: The API client used to communicate with the Jenkins server.

        Raises:
            TimeoutError: if it timed out waiting for jenkins to be shutdown. It could be caused by
                a long running job.
        """
        try:
            _wait_for(functools.partial(self._is_shutdown, client), timeout=300, check_interval=1)
        except TimeoutError as exc:
            raise TimeoutError("Timed out waiting for Jenkins to be shutdown.") from exc

    def safe_restart(self, container: ops.Container) -> None:
        """Safely restart Jenkins server after all jobs are done executing.

        Args:
            container: The Jenkins workload container to interact with filesystem.

        Raises:
            JenkinsError: if there was an API error calling safe restart.
        """
        client = self._get_client(_get_api_credentials(container))
        try:
            # Workaround for https://github.com/pycontribs/jenkinsapi/issues/844
            client.safe_restart(wait_for_reboot=False)
            self._wait_jenkins_job_shutdown(client)
        except (
            requests.exceptions.HTTPError,
            requests.exceptions.ConnectionError,
            jenkinsapi.custom_exceptions.JenkinsAPIException,
        ) as exc:
            logger.error("Failed to restart Jenkins, %s", exc)
            raise JenkinsError("Failed to restart Jenkins safely.") from exc

    # This groovy script is tested in integration test.
    def _invalidate_sessions(self, container: ops.Container) -> None:  # pragma: no cover
        """Invalidate active Jenkins user sessions.

        Args:
            container: The workload container.
        """
        client = self._get_client(get_admin_credentials(container))
        client.run_groovy_script(
            """
    import net.bull.javamelody.*;
    def sess = SessionListener.newInstance();
    sess.invalidateAllSessions();"""
        )

    # This groovy script is tested in integration test.
    def _set_new_password(
        self, container: ops.Container, new_password: str
    ) -> None:  # pragma: no cover
        """Set new password for admin user.

        Args:
            container: The workload container
            new_password: New password to set for admin user.
        """
        client = self._get_client(get_admin_credentials(container))
        client.run_groovy_script(
            'User.getById("admin",false).addProperty(hudson.security.'
            "HudsonPrivateSecurityRealm.Details"
            f'.fromPlainPassword("{new_password}"));'
        )

    def rotate_credentials(self, container: ops.Container) -> str:
        """Invalidate all Jenkins sessions and create new password for admin account.

        Args:
            container: The workload container.

        Raises:
            JenkinsError: if any error happened running the groovy script to invalidate sessions.

=======

        Args:
            container: The Jenkins workload container.

        Raises:
            JenkinsBootstrapError: if the token can not be setup.
        """
        try:
            client = self._get_client(get_admin_credentials(container))
            token: str = client.generate_new_api_token(JUJU_API_TOKEN)
            container.push(API_TOKEN_PATH, token, user=USER, group=GROUP)
        except ops.pebble.PathError as exc:
            raise JenkinsBootstrapError("Failed to setup user token.") from exc

    def _configure_proxy(
        self, container: ops.Container, proxy_config: state.ProxyConfig | None = None
    ) -> None:
        """Configure Jenkins proxy settings if proxy configuration values are provided.

        Args:
            container: The Jenkins workload container
            proxy_config: The proxy settings to apply.

        Raises:
            JenkinsBootstrapError: if an error occurred running proxy configuration script.
        """
        if not proxy_config:
            return

        client = self._get_client(_get_api_credentials(container))
        parsed_args = ", ".join(_get_groovy_proxy_args(proxy_config))
        script = f"proxy = new ProxyConfiguration({parsed_args})\nproxy.save()"
        try:
            client.run_groovy_script(script)
        except jenkinsapi.custom_exceptions.JenkinsAPIException as exc:
            logger.error("Failed to configure proxy, %s", exc)
            raise JenkinsBootstrapError("Proxy configuration failed.") from exc

    def bootstrap(
        self,
        container: ops.Container,
        jenkins_config_file: str,
        proxy_config: state.ProxyConfig | None = None,
    ) -> None:
        """Initialize and install Jenkins.

        Args:
            container: The Jenkins workload container.
            jenkins_config_file: the path to the Jenkins configuration file to install.
            proxy_config: The Jenkins proxy configuration settings.

        Raises:
            JenkinsBootstrapError: if there was an error installing the plugins plugins.
        """
        try:
            self._unlock_wizard(container)
            _install_configs(container, jenkins_config_file)
            self._setup_user_token(container)
            self._configure_proxy(container, proxy_config)
            _install_plugins(container, proxy_config)
        except JenkinsBootstrapError as exc:
            raise JenkinsBootstrapError("Failed to bootstrap Jenkins.") from exc

    def get_node_secret(self, node_name: str, container: ops.Container) -> str:
        """Get node secret from jenkins.

        Args:
            node_name: The registered node to fetch the secret from.
            container: The Jenkins workload container.

        Returns:
            The Jenkins agent node secret.

        Raises:
            JenkinsError: if an error occurred running groovy script getting the node secret.
        """
        client = self._get_client(_get_api_credentials(container))
        try:
            script = (
                f"println(jenkins.model.Jenkins.getInstance()"
                f'.getComputer("{node_name}").getJnlpMac())'
            )
            return client.run_groovy_script(script).strip()
        except jenkinsapi.custom_exceptions.JenkinsAPIException as exc:
            logger.error("Failed to run get_node_secret groovy script, %s", exc)
            raise JenkinsError("Failed to run groovy script getting node secret.") from exc

    def _get_node_config(
        self,
        agent_meta: state.AgentMeta,
        container: ops.Container,
    ) -> dict[str, typing.Any]:
        """Get agent node configuration dictionary values.

        Args:
            agent_meta: The Jenkins agent metadata to create the node from.
            container: The Jenkins workload container.

        Returns:
            A dictionary mapping of agent configuration values.
        """
        client = self._get_client(_get_api_credentials(container))
        node = Node(
            jenkins_obj=client,
            baseurl=self.web_url,
            nodename=agent_meta.name,
            node_dict={
                "num_executors": int(agent_meta.executors),
                "node_description": agent_meta.name,
                "remote_fs": "/var/lib/jenkins/",
                "labels": agent_meta.labels,
                "exclusive": False,
            },
        )
        attribs = node.get_node_attributes()
        meta = json.loads(attribs["json"])

        meta["launcher"]["webSocket"] = True
        attribs["json"] = json.dumps(meta)
        return attribs

    def add_agent_node(self, agent_meta: state.AgentMeta, container: ops.Container) -> None:
        """Add a Jenkins agent node.

        Args:
            agent_meta: The Jenkins agent metadata to create the node from.
            container: The Jenkins workload container.

        Raises:
            JenkinsError: if an error occurred running groovy script creating the node.
        """
        client = self._get_client(_get_api_credentials(container))
        try:
            config = self._get_node_config(agent_meta=agent_meta, container=container)
            client.create_node_with_config(name=agent_meta.name, config=config)
        except jenkinsapi.custom_exceptions.AlreadyExists:
            pass
        except jenkinsapi.custom_exceptions.JenkinsAPIException as exc:
            logger.error("Failed to add agent node, %s", exc)
            raise JenkinsError("Failed to add agent node.") from exc

    def remove_agent_node(self, agent_name: str, container: ops.Container) -> None:
        """Remove a Jenkins agent node.

        Args:
            agent_name: The agent node name to remove.
            container: The Jenkins workload container.

        Raises:
            JenkinsError: if an error occurred running groovy script removing the node.
        """
        client = self._get_client(_get_api_credentials(container))
        try:
            client.delete_node(nodename=agent_name)
        except jenkinsapi.custom_exceptions.JenkinsAPIException as exc:
            logger.error("Failed to delete agent node, %s", exc)
            raise JenkinsError("Failed to delete agent node.") from exc

    def _is_shutdown(self, client: jenkinsapi.jenkins.Jenkins) -> bool:
        """Return status of Jenkins whether it is shutting down.

        Args:
            client: The API client used to communicate with the Jenkins server.

        Returns:
            True if the Jenkins server is shutdown, False otherwise.
        """
        try:
            res = client.requester.get_url(self.web_url)
        except requests.ConnectionError:
            # If jenkins is unavailable to connect, it is shutting down.
            return True
        return res.status_code == 503

    def _wait_jenkins_job_shutdown(self, client: jenkinsapi.jenkins.Jenkins) -> None:
        """Wait for jenkins to finish the job and shutdown.

        Args:
            client: The API client used to communicate with the Jenkins server.

        Raises:
            TimeoutError: if it timed out waiting for jenkins to be shutdown. It could be caused by
                a long running job.
        """
        try:
            _wait_for(functools.partial(self._is_shutdown, client), timeout=300, check_interval=1)
        except TimeoutError as exc:
            raise TimeoutError("Timed out waiting for Jenkins to be shutdown.") from exc

    def safe_restart(self, container: ops.Container) -> None:
        """Safely restart Jenkins server after all jobs are done executing.

        Args:
            container: The Jenkins workload container to interact with filesystem.

        Raises:
            JenkinsError: if there was an API error calling safe restart.
        """
        client = self._get_client(_get_api_credentials(container))
        try:
            # Workaround for https://github.com/pycontribs/jenkinsapi/issues/844
            client.safe_restart(wait_for_reboot=False)
            self._wait_jenkins_job_shutdown(client)
        except (
            requests.exceptions.HTTPError,
            requests.exceptions.ConnectionError,
            jenkinsapi.custom_exceptions.JenkinsAPIException,
        ) as exc:
            logger.error("Failed to restart Jenkins, %s", exc)
            raise JenkinsError("Failed to restart Jenkins safely.") from exc

    # This groovy script is tested in integration test.
    def _invalidate_sessions(self, container: ops.Container) -> None:  # pragma: no cover
        """Invalidate active Jenkins user sessions.

        Args:
            container: The workload container.
        """
        client = self._get_client(get_admin_credentials(container))
        client.run_groovy_script(
            """
    import net.bull.javamelody.*;
    def sess = SessionListener.newInstance();
    sess.invalidateAllSessions();"""
        )

    # This groovy script is tested in integration test.
    def _set_new_password(
        self, container: ops.Container, new_password: str
    ) -> None:  # pragma: no cover
        """Set new password for admin user.

        Args:
            container: The workload container
            new_password: New password to set for admin user.
        """
        client = self._get_client(get_admin_credentials(container))
        client.run_groovy_script(
            'User.getById("admin",false).addProperty(hudson.security.'
            "HudsonPrivateSecurityRealm.Details"
            f'.fromPlainPassword("{new_password}"));'
        )

    def rotate_credentials(self, container: ops.Container) -> str:
        """Invalidate all Jenkins sessions and create new password for admin account.

        Args:
            container: The workload container.

        Raises:
            JenkinsError: if any error happened running the groovy script to invalidate sessions.

>>>>>>> 07fa609e
        Returns:
            The new generated password.
        """
        new_password = secrets.token_hex(16)
        try:
            self._invalidate_sessions(container)
            self._set_new_password(container, new_password)
        except jenkinsapi.custom_exceptions.JenkinsAPIException as exc:
            logger.error("Failed to invalidate sessions, %s", exc)
            raise JenkinsError("Failed to invalidate sessions") from exc
        container.push(
            PASSWORD_FILE_PATH,
            new_password,
            encoding="utf-8",
            user=USER,
            group=GROUP,
        )
        return new_password

    def remove_unlisted_plugins(
        self, plugins: typing.Iterable[str] | None, container: ops.Container
    ) -> None:
        """Remove plugins that are not in the list of desired plugins.

        Args:
            plugins: The list of plugins that can be installed.
            container: The workload container.

        Raises:
            JenkinsPluginError: if there was an error removing unlisted plugin or there are plugins
                currently being installed.
            JenkinsError: if there was an error restarting Jenkins after removing the plugin.
            TimeoutError: if it took too long to restart Jenkins after removing the plugin.
        """
        if not plugins:
            return

        try:
            _wait_plugins_install(container=container)
        except TimeoutError as exc:
            raise JenkinsPluginError("Plugins currently being installed.") from exc

        client = self._get_client(_get_api_credentials(container))
        res = client.run_groovy_script(
            """
    def plugins = jenkins.model.Jenkins.instance.getPluginManager().getPlugins()
    plugins.each {
        println "${it.getShortName()} (${it.getVersion()}) => ${it.getDependencies()}"
    }
    """
        )
        dependency_lookup = _build_dependencies_lookup(res.splitlines())
        allowed_plugins = _get_allowed_plugins(
            itertools.chain(plugins, REQUIRED_PLUGINS), dependency_lookup
        )
        plugins_to_remove = set(dependency_lookup.keys()) - set(allowed_plugins)
        if not plugins_to_remove:
            return

        try:
            client.delete_plugins(plugin_list=plugins_to_remove, restart=False)
        except jenkinsapi.custom_exceptions.JenkinsAPIException as exc:
            logger.error("Failed to remove the following plugins: %s, %s", plugins_to_remove, exc)
            raise JenkinsPluginError("Failed to remove plugins.") from exc

        logger.debug("Removed %s", plugins_to_remove)
        top_level_plugins = _filter_dependent_plugins(plugins_to_remove, dependency_lookup)
        try:
            self.safe_restart(container)
            self.wait_ready()
        except (JenkinsError, TimeoutError) as exc:
            logger.error("Failed to restart Jenkins after removing plugins, %s", exc)
            raise

        _set_jenkins_system_message(
            message="The following plugins have been removed by the system administrator: "
            f"{', '.join(top_level_plugins)}\n"
            f"To allow the plugins, please include them in the plugins configuration of the charm.",
            client=client,
        )


def _wait_for(
    func: typing.Callable[[], typing.Any], timeout: int = 300, check_interval: int = 10
) -> None:
    """Wait for function execution to become truthy.

    Args:
        func: A callback function to wait to return a truthy value.
        timeout: Time in seconds to wait for function result to become truthy.
        check_interval: Time in seconds to wait between ready checks.

    Raises:
        TimeoutError: if the callback function did not return a truthy value within timeout.
    """
    start_time = now = datetime.now()
    min_wait_seconds = timedelta(seconds=timeout)
    while now - start_time < min_wait_seconds:
        if func():
            break
        now = datetime.now()
        sleep(check_interval)
    else:
        if func():
            return
        raise TimeoutError()


class StorageMountError(JenkinsBootstrapError):
    """Represents an error probing for Jenkins storage mount.

    Attributes:
        msg: Explanation of the error.
    """

    def __init__(self, msg: str):
        """Initialize a new instance of the StorageMountError exception.

        Args:
            msg: Explanation of the error.
        """
        self.msg = msg


def is_storage_ready(container: typing.Optional[ops.Container]) -> bool:
    """Return whether the Jenkins home directory is mounted and owned by jenkins.

    Args:
        container: The Jenkins workload container.

    Raises:
        StorageMountError: if there was an error getting storage information.

    Returns:
        True if home directory is mounted and owned by jenkins, False otherwise.
    """
    if not container or not container.can_connect():
        return False
    mount_info: str = container.pull("/proc/mounts").read()
    if str(JENKINS_HOME_PATH) not in mount_info:
        return False
    proc: ops.pebble.ExecProcess = container.exec(["stat", "-c", "%U", str(JENKINS_HOME_PATH)])
    try:
        stdout, _ = proc.wait_output()
    except (ops.pebble.ChangeError, ops.pebble.ExecError) as exc:
        raise StorageMountError("Error fetching storage ownership info.") from exc
    return "jenkins" in stdout


def _install_config(container: ops.Container, filename: str, destination_path: Path) -> None:
    """Install jenkins-config.xml.

    Args:
        container: The Jenkins workload container.
        filename: the source file to copy contents from.
        destination_path: the target path.

    Raises:
        JenkinsBootstrapError: if the config can not be installed.

    """
    try:
        jenkins_config_file = Path(filename).read_text(encoding="utf-8")
        container.push(destination_path, jenkins_config_file, user=USER, group=GROUP)
    except ops.pebble.PathError as exc:
        raise JenkinsBootstrapError("Failed to install configuration.") from exc
<<<<<<< HEAD


def _install_configs(container: ops.Container, jenkins_config_file: str) -> None:
    """Install jenkins-config.xml and logging files.

    Args:
        container: The Jenkins workload container.
        jenkins_config_file: the path to the Jenkins configuration file to install.
    """
    _install_config(container, jenkins_config_file, CONFIG_FILE_PATH)
    _install_config(container, JENKINS_LOGGING_CONFIG, LOGGING_CONFIG_PATH)


def install_default_config(container: ops.Container) -> None:
    """Install default jenkins-config.xml.
=======


def _install_configs(container: ops.Container, jenkins_config_file: str) -> None:
    """Install jenkins-config.xml and logging files.
>>>>>>> 07fa609e

    Args:
        container: The Jenkins workload container.
        jenkins_config_file: the path to the Jenkins configuration file to install.
    """
<<<<<<< HEAD
    _install_config(container, DEFAULT_JENKINS_CONFIG, CONFIG_FILE_PATH)


def install_auth_proxy_config(container: ops.Container) -> None:
    """Install jenkins-config.xml for auth_proxy.
=======
    _install_config(container, jenkins_config_file, CONFIG_FILE_PATH)
    _install_config(container, JENKINS_LOGGING_CONFIG, LOGGING_CONFIG_PATH)


def install_default_config(container: ops.Container) -> None:
    """Install default jenkins-config.xml.
>>>>>>> 07fa609e

    Args:
        container: The Jenkins workload container.
    """
<<<<<<< HEAD
    _install_config(container, AUTH_PROXY_JENKINS_CONFIG, CONFIG_FILE_PATH)
=======
    _install_config(container, DEFAULT_JENKINS_CONFIG, CONFIG_FILE_PATH)
>>>>>>> 07fa609e


def _get_groovy_proxy_args(proxy_config: state.ProxyConfig) -> typing.Iterable[str]:
    """Get proxy arguments for proxy configuration Groovy script.

    Args:
        proxy_config: The proxy settings to apply.

    Yields:
        Groovy script proxy arguments.
    """
    if proxy_config.https_proxy:
        yield f"'{proxy_config.https_proxy.host}'"
        yield f"{proxy_config.https_proxy.port}"
        yield f"'{proxy_config.https_proxy.user or ''}'"
        yield f"'{proxy_config.https_proxy.password or ''}'"
    else:
        # http proxy and https proxy value cannot both be None since proxy_config would be parsed
        # as None.
        proxy_config.http_proxy = typing.cast(HttpUrl, proxy_config.http_proxy)
        yield f"'{proxy_config.http_proxy.host}'"
        yield f"{proxy_config.http_proxy.port}"
        yield f"'{proxy_config.http_proxy.user or ''}'"
        yield f"'{proxy_config.http_proxy.password or ''}'"
    if proxy_config.no_proxy:
        yield f"'{proxy_config.no_proxy}'"


def _get_java_proxy_args(proxy_config: state.ProxyConfig) -> typing.Iterable[str]:
    """Get JVM system property arguments for proxy.

    Args:
        proxy_config: The proxy settings to apply.

    Yields:
        JVM System property proxy arguments.
    """
    if proxy_config.http_proxy:
        yield f"-Dhttp.proxyHost={proxy_config.http_proxy.host}"
        yield f"-Dhttp.proxyPort={proxy_config.http_proxy.port}"
        if proxy_config.http_proxy.user and proxy_config.http_proxy.password:
            yield f"-Dhttp.proxyUser={proxy_config.http_proxy.user}"
            yield f"-Dhttp.proxyPassword={proxy_config.http_proxy.password}"
    if proxy_config.https_proxy:
        yield f"-Dhttps.proxyHost={proxy_config.https_proxy.host}"
        yield f"-Dhttps.proxyPort={proxy_config.https_proxy.port}"
        if proxy_config.https_proxy.user and proxy_config.https_proxy.password:
            yield f"-Dhttps.proxyUser={proxy_config.https_proxy.user}"
            yield f"-Dhttps.proxyPassword={proxy_config.https_proxy.password}"
    if proxy_config.no_proxy:
        formatted_no_proxy_hosts = "|".join(proxy_config.no_proxy.split(","))
        yield f'-Dhttp.nonProxyHosts="{formatted_no_proxy_hosts}"'


def _install_plugins(
    container: ops.Container, proxy_config: state.ProxyConfig | None = None
) -> None:
    """Install Jenkins plugins.

    Download Jenkins plugins. A restart is required for the changes to take effect.

    Args:
        container: The Jenkins workload container.
        proxy_config: The proxy settings to apply.

    Raises:
        JenkinsBootstrapError: if an error occurred installing the plugin.
    """
    proxy_args = [] if not proxy_config else _get_java_proxy_args(proxy_config)
    command = [
        "java",
        *proxy_args,
        "-jar",
        "jenkins-plugin-manager-2.12.13.jar",
        "-w",
        "jenkins.war",
        "-d",
        str(PLUGINS_PATH),
        "-p",
        " ".join(set(REQUIRED_PLUGINS)),
        "--latest",
    ]
    proc: ops.pebble.ExecProcess = container.exec(
        command,
        working_dir=str(EXECUTABLES_PATH),
        timeout=600,
        user=USER,
        group=GROUP,
    )
    try:
        proc.wait_output()
    except (ops.pebble.ChangeError, ops.pebble.ExecError) as exc:
        logger.error("Failed to install plugins, %s", exc)
        raise JenkinsBootstrapError("Failed to install plugins.") from exc


def get_agent_name(unit_name: str) -> str:
    """Infer agent name from unit name.

    Args:
        unit_name: The agent unit name.

    Returns:
        The agent node name registered on Jenkins server.
    """
    return unit_name.replace("/", "-")


PLUGIN_NAME_GROUP = r"^([a-zA-Z0-9-_]+)"
WHITESPACE = r"\s*"
VERSION_GROUP = r"\((.*?)\)"
DEPENDENCIES_GROUP = r"\[(.*?)\]"
PLUGIN_CAPTURE = rf"{PLUGIN_NAME_GROUP}{WHITESPACE}{VERSION_GROUP}"
PLUGIN_LINE_CAPTURE = rf"{PLUGIN_CAPTURE} => {DEPENDENCIES_GROUP}"


def _get_plugin_name(plugin_info: str) -> str:
    """Get plugin name given a plugin info string of format <plugin-shortname> (<plugin-version>).

    Args:
        plugin_info: Text containing plugin name and plugin version.

    Raises:
        ValidationError: if the plugin info string does not conform to expected format.

    Returns:
        The plugin shortname.
    """
    match = re.match(PLUGIN_CAPTURE, plugin_info)
    if not match:
        raise ValidationError(f"No plugin matched in: {plugin_info}")
    return match.group(1)


def _plugin_temporary_files_exist(container: ops.Container) -> bool:
    """Check if plugin temporary file exists in the plugins installation directory.

    Args:
        container: The Jenkins workload container.

    Returns:
        True if temporary plugin download file exists, False otherwise.
    """
    if container.list_files(path=str(PLUGINS_PATH), pattern="*.tmp"):
        logger.warning("Plugins being downloaded, waiting until further actions.")
        return True
    return False


def _wait_plugins_install(container: ops.Container, timeout: int = 60 * 5) -> None:
    """Wait until all plugins are installed.

    This function checks for any .tmp files in the plugins directory which indicates that a user
    might be installing plugins through the UI.

    Args:
        container: The Jenkins workload container.
        timeout: Timeout in seconds to wait for plugins to be installed.
    """
    _wait_for(
        lambda: not _plugin_temporary_files_exist(container),
        timeout=timeout,
        check_interval=5,
    )


def _build_dependencies_lookup(
    plugin_dependency_outputs: typing.Iterable[str],
) -> dict[str, tuple[str, ...]]:
    """Build a lookup table of plugin short name to list of dependency plugin's short names.

    Args:
        plugin_dependency_outputs: The plugin dependency output from Jenkins Groovy script.

    Returns:
        The dependency lookup table.
    """
    dependency_lookup: dict[str, tuple[str, ...]] = {}
    for line in plugin_dependency_outputs:
        match = re.match(PLUGIN_LINE_CAPTURE, line)
        if not match:
            continue
        plugin, dependencies = match.group(1), match.group(3)
        if not dependencies:
            dependency_lookup[plugin] = ()
            continue
        try:
            dependency_lookup[plugin] = tuple(
                _get_plugin_name(dependency) for dependency in dependencies.split(", ")
            )
        except ValidationError as exc:
            logger.error("Invalid plugin dependency, %s", exc)
            continue
    return dependency_lookup


def _get_allowed_plugins(
    allowed_plugins: typing.Iterable[str],
    dependency_lookup: typing.Mapping[str, typing.Iterable[str]],
    seen: set[str] | None = None,
) -> typing.Iterable[str]:
    """Get the plugin short names of allowed plugins and their dependencies.

    Args:
        allowed_plugins: The allowed plugins short names to add to allowed plugins with their
            dependencies.
        dependency_lookup: The plugin dependency lookup table.
        seen: Whether the plugin has been yielded already during recursive traversal.

    Yields:
        The allowed plugin short name.
    """
    if seen is None:
        seen = set()
    for plugin in allowed_plugins:
        if plugin in seen:
            continue
        yield plugin
        seen.add(plugin)
        try:
            dependencies = dependency_lookup[plugin]
        except KeyError:
            logger.warning("Plugin %s not found in dependency lookup.", plugin)
            continue
        yield from _get_allowed_plugins(dependencies, dependency_lookup, seen)


def _filter_dependent_plugins(
    plugins: typing.Iterable[str], dependency_lookup: typing.Mapping[str, typing.Iterable[str]]
) -> set[str]:
    """Filter out dependencies from the iterable consisting of all plugins.

    This method filters out any plugins that is a dependency of another plugin, returning top level
    plugins only.

    Args:
        plugins: Plugins to filter out dependency plugins from.
        dependency_lookup: The dependency lookup table.

    Returns:
        All plugins that are not dependency of another plugin.
    """
    dependent_plugins: set[str] = set()
    for _, dependencies in dependency_lookup.items():
        dependent_plugins = dependent_plugins.union(dependencies)
    return set(plugins) - dependent_plugins


def _set_jenkins_system_message(message: str, client: jenkinsapi.jenkins.Jenkins) -> None:
    """Set a system message on Jenkins.

    Args:
        message: The system message to display.
        client: The API client used to communicate with the Jenkins server.

    Raises:
        JenkinsError: if the groovy script to set system message failed.
    """
    try:
        # escape newline character to set the message in the script as a single line string.
        message = "\\n".join(message.split("\n"))
        script = textwrap.dedent(
            f"""
            Jenkins j = Jenkins.instance
            j.systemMessage = "{message}"
            """
        )
        client.run_groovy_script(script)
    except jenkinsapi.custom_exceptions.JenkinsAPIException as exc:
        logger.error("Failed to set system message, %s", exc)
        raise JenkinsError("Failed to set system message.") from exc<|MERGE_RESOLUTION|>--- conflicted
+++ resolved
@@ -67,10 +67,7 @@
 SYSTEM_PROPERTY_HEADLESS = "java.awt.headless=true"
 # Java system property to load logging configuration from file
 SYSTEM_PROPERTY_LOGGING = f"java.util.logging.config.file={LOGGING_CONFIG_PATH}"
-<<<<<<< HEAD
 AUTH_PROXY_JENKINS_CONFIG = "templates/jenkins-auth-proxy-config.xml"
-=======
->>>>>>> 07fa609e
 DEFAULT_JENKINS_CONFIG = "templates/jenkins-config.xml"
 JENKINS_LOGGING_CONFIG = "templates/logging.properties"
 
@@ -277,7 +274,6 @@
 
     def _setup_user_token(self, container: ops.Container) -> None:
         """Configure admin user API token.
-<<<<<<< HEAD
 
         Args:
             container: The Jenkins workload container.
@@ -530,260 +526,6 @@
         Raises:
             JenkinsError: if any error happened running the groovy script to invalidate sessions.
 
-=======
-
-        Args:
-            container: The Jenkins workload container.
-
-        Raises:
-            JenkinsBootstrapError: if the token can not be setup.
-        """
-        try:
-            client = self._get_client(get_admin_credentials(container))
-            token: str = client.generate_new_api_token(JUJU_API_TOKEN)
-            container.push(API_TOKEN_PATH, token, user=USER, group=GROUP)
-        except ops.pebble.PathError as exc:
-            raise JenkinsBootstrapError("Failed to setup user token.") from exc
-
-    def _configure_proxy(
-        self, container: ops.Container, proxy_config: state.ProxyConfig | None = None
-    ) -> None:
-        """Configure Jenkins proxy settings if proxy configuration values are provided.
-
-        Args:
-            container: The Jenkins workload container
-            proxy_config: The proxy settings to apply.
-
-        Raises:
-            JenkinsBootstrapError: if an error occurred running proxy configuration script.
-        """
-        if not proxy_config:
-            return
-
-        client = self._get_client(_get_api_credentials(container))
-        parsed_args = ", ".join(_get_groovy_proxy_args(proxy_config))
-        script = f"proxy = new ProxyConfiguration({parsed_args})\nproxy.save()"
-        try:
-            client.run_groovy_script(script)
-        except jenkinsapi.custom_exceptions.JenkinsAPIException as exc:
-            logger.error("Failed to configure proxy, %s", exc)
-            raise JenkinsBootstrapError("Proxy configuration failed.") from exc
-
-    def bootstrap(
-        self,
-        container: ops.Container,
-        jenkins_config_file: str,
-        proxy_config: state.ProxyConfig | None = None,
-    ) -> None:
-        """Initialize and install Jenkins.
-
-        Args:
-            container: The Jenkins workload container.
-            jenkins_config_file: the path to the Jenkins configuration file to install.
-            proxy_config: The Jenkins proxy configuration settings.
-
-        Raises:
-            JenkinsBootstrapError: if there was an error installing the plugins plugins.
-        """
-        try:
-            self._unlock_wizard(container)
-            _install_configs(container, jenkins_config_file)
-            self._setup_user_token(container)
-            self._configure_proxy(container, proxy_config)
-            _install_plugins(container, proxy_config)
-        except JenkinsBootstrapError as exc:
-            raise JenkinsBootstrapError("Failed to bootstrap Jenkins.") from exc
-
-    def get_node_secret(self, node_name: str, container: ops.Container) -> str:
-        """Get node secret from jenkins.
-
-        Args:
-            node_name: The registered node to fetch the secret from.
-            container: The Jenkins workload container.
-
-        Returns:
-            The Jenkins agent node secret.
-
-        Raises:
-            JenkinsError: if an error occurred running groovy script getting the node secret.
-        """
-        client = self._get_client(_get_api_credentials(container))
-        try:
-            script = (
-                f"println(jenkins.model.Jenkins.getInstance()"
-                f'.getComputer("{node_name}").getJnlpMac())'
-            )
-            return client.run_groovy_script(script).strip()
-        except jenkinsapi.custom_exceptions.JenkinsAPIException as exc:
-            logger.error("Failed to run get_node_secret groovy script, %s", exc)
-            raise JenkinsError("Failed to run groovy script getting node secret.") from exc
-
-    def _get_node_config(
-        self,
-        agent_meta: state.AgentMeta,
-        container: ops.Container,
-    ) -> dict[str, typing.Any]:
-        """Get agent node configuration dictionary values.
-
-        Args:
-            agent_meta: The Jenkins agent metadata to create the node from.
-            container: The Jenkins workload container.
-
-        Returns:
-            A dictionary mapping of agent configuration values.
-        """
-        client = self._get_client(_get_api_credentials(container))
-        node = Node(
-            jenkins_obj=client,
-            baseurl=self.web_url,
-            nodename=agent_meta.name,
-            node_dict={
-                "num_executors": int(agent_meta.executors),
-                "node_description": agent_meta.name,
-                "remote_fs": "/var/lib/jenkins/",
-                "labels": agent_meta.labels,
-                "exclusive": False,
-            },
-        )
-        attribs = node.get_node_attributes()
-        meta = json.loads(attribs["json"])
-
-        meta["launcher"]["webSocket"] = True
-        attribs["json"] = json.dumps(meta)
-        return attribs
-
-    def add_agent_node(self, agent_meta: state.AgentMeta, container: ops.Container) -> None:
-        """Add a Jenkins agent node.
-
-        Args:
-            agent_meta: The Jenkins agent metadata to create the node from.
-            container: The Jenkins workload container.
-
-        Raises:
-            JenkinsError: if an error occurred running groovy script creating the node.
-        """
-        client = self._get_client(_get_api_credentials(container))
-        try:
-            config = self._get_node_config(agent_meta=agent_meta, container=container)
-            client.create_node_with_config(name=agent_meta.name, config=config)
-        except jenkinsapi.custom_exceptions.AlreadyExists:
-            pass
-        except jenkinsapi.custom_exceptions.JenkinsAPIException as exc:
-            logger.error("Failed to add agent node, %s", exc)
-            raise JenkinsError("Failed to add agent node.") from exc
-
-    def remove_agent_node(self, agent_name: str, container: ops.Container) -> None:
-        """Remove a Jenkins agent node.
-
-        Args:
-            agent_name: The agent node name to remove.
-            container: The Jenkins workload container.
-
-        Raises:
-            JenkinsError: if an error occurred running groovy script removing the node.
-        """
-        client = self._get_client(_get_api_credentials(container))
-        try:
-            client.delete_node(nodename=agent_name)
-        except jenkinsapi.custom_exceptions.JenkinsAPIException as exc:
-            logger.error("Failed to delete agent node, %s", exc)
-            raise JenkinsError("Failed to delete agent node.") from exc
-
-    def _is_shutdown(self, client: jenkinsapi.jenkins.Jenkins) -> bool:
-        """Return status of Jenkins whether it is shutting down.
-
-        Args:
-            client: The API client used to communicate with the Jenkins server.
-
-        Returns:
-            True if the Jenkins server is shutdown, False otherwise.
-        """
-        try:
-            res = client.requester.get_url(self.web_url)
-        except requests.ConnectionError:
-            # If jenkins is unavailable to connect, it is shutting down.
-            return True
-        return res.status_code == 503
-
-    def _wait_jenkins_job_shutdown(self, client: jenkinsapi.jenkins.Jenkins) -> None:
-        """Wait for jenkins to finish the job and shutdown.
-
-        Args:
-            client: The API client used to communicate with the Jenkins server.
-
-        Raises:
-            TimeoutError: if it timed out waiting for jenkins to be shutdown. It could be caused by
-                a long running job.
-        """
-        try:
-            _wait_for(functools.partial(self._is_shutdown, client), timeout=300, check_interval=1)
-        except TimeoutError as exc:
-            raise TimeoutError("Timed out waiting for Jenkins to be shutdown.") from exc
-
-    def safe_restart(self, container: ops.Container) -> None:
-        """Safely restart Jenkins server after all jobs are done executing.
-
-        Args:
-            container: The Jenkins workload container to interact with filesystem.
-
-        Raises:
-            JenkinsError: if there was an API error calling safe restart.
-        """
-        client = self._get_client(_get_api_credentials(container))
-        try:
-            # Workaround for https://github.com/pycontribs/jenkinsapi/issues/844
-            client.safe_restart(wait_for_reboot=False)
-            self._wait_jenkins_job_shutdown(client)
-        except (
-            requests.exceptions.HTTPError,
-            requests.exceptions.ConnectionError,
-            jenkinsapi.custom_exceptions.JenkinsAPIException,
-        ) as exc:
-            logger.error("Failed to restart Jenkins, %s", exc)
-            raise JenkinsError("Failed to restart Jenkins safely.") from exc
-
-    # This groovy script is tested in integration test.
-    def _invalidate_sessions(self, container: ops.Container) -> None:  # pragma: no cover
-        """Invalidate active Jenkins user sessions.
-
-        Args:
-            container: The workload container.
-        """
-        client = self._get_client(get_admin_credentials(container))
-        client.run_groovy_script(
-            """
-    import net.bull.javamelody.*;
-    def sess = SessionListener.newInstance();
-    sess.invalidateAllSessions();"""
-        )
-
-    # This groovy script is tested in integration test.
-    def _set_new_password(
-        self, container: ops.Container, new_password: str
-    ) -> None:  # pragma: no cover
-        """Set new password for admin user.
-
-        Args:
-            container: The workload container
-            new_password: New password to set for admin user.
-        """
-        client = self._get_client(get_admin_credentials(container))
-        client.run_groovy_script(
-            'User.getById("admin",false).addProperty(hudson.security.'
-            "HudsonPrivateSecurityRealm.Details"
-            f'.fromPlainPassword("{new_password}"));'
-        )
-
-    def rotate_credentials(self, container: ops.Container) -> str:
-        """Invalidate all Jenkins sessions and create new password for admin account.
-
-        Args:
-            container: The workload container.
-
-        Raises:
-            JenkinsError: if any error happened running the groovy script to invalidate sessions.
-
->>>>>>> 07fa609e
         Returns:
             The new generated password.
         """
@@ -950,7 +692,6 @@
         container.push(destination_path, jenkins_config_file, user=USER, group=GROUP)
     except ops.pebble.PathError as exc:
         raise JenkinsBootstrapError("Failed to install configuration.") from exc
-<<<<<<< HEAD
 
 
 def _install_configs(container: ops.Container, jenkins_config_file: str) -> None:
@@ -966,40 +707,20 @@
 
 def install_default_config(container: ops.Container) -> None:
     """Install default jenkins-config.xml.
-=======
-
-
-def _install_configs(container: ops.Container, jenkins_config_file: str) -> None:
-    """Install jenkins-config.xml and logging files.
->>>>>>> 07fa609e
 
     Args:
         container: The Jenkins workload container.
-        jenkins_config_file: the path to the Jenkins configuration file to install.
-    """
-<<<<<<< HEAD
+    """
     _install_config(container, DEFAULT_JENKINS_CONFIG, CONFIG_FILE_PATH)
 
 
 def install_auth_proxy_config(container: ops.Container) -> None:
     """Install jenkins-config.xml for auth_proxy.
-=======
-    _install_config(container, jenkins_config_file, CONFIG_FILE_PATH)
-    _install_config(container, JENKINS_LOGGING_CONFIG, LOGGING_CONFIG_PATH)
-
-
-def install_default_config(container: ops.Container) -> None:
-    """Install default jenkins-config.xml.
->>>>>>> 07fa609e
 
     Args:
         container: The Jenkins workload container.
     """
-<<<<<<< HEAD
     _install_config(container, AUTH_PROXY_JENKINS_CONFIG, CONFIG_FILE_PATH)
-=======
-    _install_config(container, DEFAULT_JENKINS_CONFIG, CONFIG_FILE_PATH)
->>>>>>> 07fa609e
 
 
 def _get_groovy_proxy_args(proxy_config: state.ProxyConfig) -> typing.Iterable[str]:
