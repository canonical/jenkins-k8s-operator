# Copyright 2024 Canonical Ltd.
# See LICENSE file for licensing details.

"""Observer module for Jenkins to ingress integration."""

from urllib.parse import urlparse

import ops
from charms.traefik_k8s.v2.ingress import IngressPerAppRequirer

import jenkins


class Observer(ops.Object):
    """The Jenkins Ingress integration observer."""

    def __init__(self, charm: ops.CharmBase, key: str, relation_name: str):
        """Initialize the observer and register event handlers.

        Args:
            charm: The parent charm to attach the observer to.
            key: The ops's Object identifier, to have a unique path for event handling.
            relation_name: The ingress relation that this observer is managing.
        """
        super().__init__(charm, key)
        self.charm = charm
<<<<<<< HEAD
        self.ingress = IngressPerAppRequirer(self.charm, port=jenkins.WEB_PORT, strip_prefix=True)

    def get_path(self) -> str:
        """Return the path in whick Jenkins is expected to be listening.

        Returns:
            the path for the ingress URL.
        """
        if not self.ingress.url:
            return ""
        path = urlparse(self.ingress.url).path
        if path == "/":
            return ""
        return path
=======
        self.ingress = IngressPerAppRequirer(
            self.charm,
            relation_name=relation_name,
            port=jenkins.WEB_PORT,
            strip_prefix=True,
        )
>>>>>>> a509c38a
<|MERGE_RESOLUTION|>--- conflicted
+++ resolved
@@ -24,8 +24,12 @@
         """
         super().__init__(charm, key)
         self.charm = charm
-<<<<<<< HEAD
-        self.ingress = IngressPerAppRequirer(self.charm, port=jenkins.WEB_PORT, strip_prefix=True)
+        self.ingress = IngressPerAppRequirer(
+            self.charm,
+            relation_name=relation_name,
+            port=jenkins.WEB_PORT,
+            strip_prefix=True,
+        )
 
     def get_path(self) -> str:
         """Return the path in whick Jenkins is expected to be listening.
@@ -38,12 +42,4 @@
         path = urlparse(self.ingress.url).path
         if path == "/":
             return ""
-        return path
-=======
-        self.ingress = IngressPerAppRequirer(
-            self.charm,
-            relation_name=relation_name,
-            port=jenkins.WEB_PORT,
-            strip_prefix=True,
-        )
->>>>>>> a509c38a
+        return path