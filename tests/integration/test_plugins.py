# Copyright 2023 Canonical Ltd.
# See LICENSE file for licensing details.

"""Integration tests for jenkins-k8s-operator charm."""

import typing

import jenkinsapi.plugin
import pytest
from jinja2 import Environment, FileSystemLoader
from juju.application import Application
from pytest_operator.plugin import OpsTest

from .constants import ALLOWED_PLUGINS, INSTALLED_PLUGINS, REMOVED_PLUGINS
from .helpers import gen_git_test_job_xml, gen_test_job_xml, get_job_invoked_unit, install_plugins
from .types_ import TestLDAPSettings, UnitWebClient


@pytest.mark.usefixtures("app_with_allowed_plugins")
async def test_jenkins_plugins_config(
    ops_test: OpsTest,
    unit_web_client: UnitWebClient,
    update_status_env: typing.Iterable[str],
):
    """
    arrange: given a jenkins charm with plugin config and plugins installed not in the config.
    act: when update_status_hook is fired.
    assert: the plugin is uninstalled and the system message is set on Jenkins.
    """
    await install_plugins(
        ops_test, unit_web_client.unit, unit_web_client.client, INSTALLED_PLUGINS
    )

    ret_code, _, stderr = await ops_test.juju(
        "exec",
        "--unit",
        unit_web_client.unit.name,
        "--",
        f"{' '.join(update_status_env)} ./dispatch",
    )
    assert not ret_code, f"Failed to execute update-status-hook, {stderr}"
    res = unit_web_client.client.requester.get_url(unit_web_client.web)
    page_content = str(res.content, encoding="utf-8")

    assert all(plugin in page_content for plugin in REMOVED_PLUGINS), page_content
    assert "The following plugins have been removed by the system administrator:" in page_content
    assert (
        "To allow the plugins, please include them in the plugins configuration of the charm."
        in page_content
    )
    assert all(unit_web_client.client.has_plugin(plugin) for plugin in ALLOWED_PLUGINS)


@pytest.mark.usefixtures("app_k8s_agent_related")
async def test_git_plugin_k8s_agent(ops_test: OpsTest, unit_web_client: UnitWebClient):
    """
    arrange: given a jenkins charm with git plugin installed.
    act: when a job is dispatched with a git workflow.
    assert: job completes successfully.
    """
    await install_plugins(
        ops_test, unit_web_client.unit, unit_web_client.client, INSTALLED_PLUGINS
    )

    job_name = "git-plugin-test-k8s"
    unit_web_client.client.create_job(job_name, gen_git_test_job_xml("k8s"))
    # check that git plugin git repository validation works on Jenkins server
    check_url_res = unit_web_client.client.requester.post_url(
        f"{unit_web_client.client.baseurl}/job/{job_name}/descriptorByName/"
        "hudson.plugins.git.UserRemoteConfig/checkUrl",
        data={
            "value": "https://github.com/canonical/jenkins-k8s-operator",
            "credentialsId": "",
        },
    )
    assert (
        check_url_content := str(check_url_res.content, encoding="utf-8")
    ) == "<div/>", f"Non-empty error message returned, {check_url_content}"


@pytest.mark.usefixtures("app_with_allowed_plugins")
async def test_ldap_plugin(
    ops_test: OpsTest,
    unit_web_client: UnitWebClient,
    ldap_server_ip: str,
    ldap_settings: TestLDAPSettings,
):
    """
    arrange: given an ldap server with user setup and ldap plugin installed on Jenkins server.
    act: when ldap plugin is configured and the user is queried.
    assert: the user is authenticated successfully.
    """
    await install_plugins(ops_test, unit_web_client.unit, unit_web_client.client, ("ldap",))

    # This is same as: Manage Jenkins > Configure Global Security > Authentication >
    # Security Realm > LDAP > Test LDAP Settings.
    data = {
        "securityRealm": {
            "configurations": {
                "server": f"ldap://{ldap_server_ip}:{ldap_settings.container_port}",
                "rootDN": "dc=example,dc=org",  # default example server settings.
                "inhibitInferRootDN": False,
                "userSearchBase": "",
                "userSearch": "uid={0}",
                "groupSearchBase": "",
                "groupSearchFilter": "",
                "groupMembershipStrategy": {
                    "value": "1",
                    "filter": "",
                    "stapler-class": "jenkins.security.plugins.ldap"
                    ".FromGroupSearchLDAPGroupMembershipStrategy",
                    "$class": "jenkins.security.plugins.ldap"
                    ".FromGroupSearchLDAPGroupMembershipStrategy",
                },
                "managerDN": "",
                "managerPasswordSecret": "",
                "$redact": "managerPasswordSecret",
                "displayNameAttributeName": "displayname",
                "mailAddressAttributeName": "mail",
                "ignoreIfUnavailable": False,
            },
            "": ["0", "0"],
            "userIdStrategy": {
                "stapler-class": "jenkins.model.IdStrategy$CaseInsensitive",
                "$class": "jenkins.model.IdStrategy$CaseInsensitive",
            },
            "groupIdStrategy": {
                "stapler-class": "jenkins.model.IdStrategy$CaseInsensitive",
                "$class": "jenkins.model.IdStrategy$CaseInsensitive",
            },
            "disableMailAddressResolver": False,
            "disableRolePrefixing": True,
            "stapler-class": "hudson.security.LDAPSecurityRealm",
            "$class": "hudson.security.LDAPSecurityRealm",
        },
        "testUser": ldap_settings.username,
        "testPassword": ldap_settings.password,
    }
    res = unit_web_client.client.requester.post_url(
        f"{unit_web_client.client.baseurl}/manage/descriptorByName/hudson.security"
        ".LDAPSecurityRealm/validate",
        json=data,
    )

    assert "User lookup: successful" in str(
        res.content, encoding="utf-8"
    ), f"User lookup unsuccessful, {res.content}"


@pytest.mark.usefixtures("app_with_allowed_plugins")
async def test_matrix_combinations_parameter_plugin(
    ops_test: OpsTest, unit_web_client: UnitWebClient
):
    """
    arrange: given a jenkins server with matrix-combinations-parameter plugin installed.
    act: when a multi-configuration job is created.
    assert: a matrix based test is created.
    """
    await install_plugins(
        ops_test, unit_web_client.unit, unit_web_client.client, ("matrix-combinations-parameter",)
    )
    matrix_project_plugin: jenkinsapi.plugin.Plugin = unit_web_client.client.plugins[
        "matrix-project"
    ]
    matrix_combinations_plugin: jenkinsapi.plugin.Plugin = unit_web_client.client.plugins[
        "matrix-combinations-parameter"
    ]
    environment = Environment(loader=FileSystemLoader("tests/integration/files/"), autoescape=True)
    template = environment.get_template("matrix_combinations_plugin_job_xml.j2")
    job_xml = template.render(
        matrix_project_plugin_version=matrix_project_plugin.version,
        matrix_combinations_plugin_version=matrix_combinations_plugin.version,
    )
    test_name = "matrix-combinations-parameter-test"
    unit_web_client.client.create_job(test_name, job_xml)

    test_page = str(
        unit_web_client.client.requester.get_url(
            f"{unit_web_client.client.baseurl}/job/{test_name}/"
        ).content,
        encoding="utf-8",
    )
    assert (
        "Configuration Matrix" in test_page
    ), f"Configuration matrix table not found, {test_page}"


@pytest.mark.usefixtures("app_k8s_agent_related")
async def test_postbuildscript_plugin(
    ops_test: OpsTest, unit_web_client: UnitWebClient, jenkins_k8s_agents: Application
):
    """
    arrange: given a jenkins charm with postbuildscript plugin installed and related to an agent.
    act: when a postbuildscript job that writes a file to a /tmp folder is dispatched.
    assert: the file is written on the /tmp folder of the job host.
    """
    await install_plugins(
        ops_test, unit_web_client.unit, unit_web_client.client, ("postbuildscript",)
    )
    postbuildscript_plugin: jenkinsapi.plugin.Plugin = unit_web_client.client.plugins[
        "postbuildscript"
    ]
    environment = Environment(loader=FileSystemLoader("tests/integration/files/"), autoescape=True)
    template = environment.get_template("postbuildscript_plugin_job_xml.j2")
    # tmp directory is fine to use for testing purposes since TemporaryFile cannot be used here.
    test_output_path = "/tmp/postbuildscript_test.txt"  # nosec
    test_output = "postbuildscript test"
    job_xml = template.render(
        postbuildscript_plugin_version=postbuildscript_plugin.version,
        postbuildscript_command=f'echo -n "{test_output}" > {test_output_path}',
    )
    job = unit_web_client.client.create_job("postbuildscript-test-k8s", job_xml)
    job.invoke().block_until_complete()

    unit = get_job_invoked_unit(job, jenkins_k8s_agents.units)
    assert unit, f"Agent unit running the job not found, {job.get_last_build().get_slave()}"
    ret, stdout, stderr = await ops_test.juju(
        "ssh", "--container", "jenkins-k8s-agent", unit.name, "cat", test_output_path
    )
    assert ret == 0, f"Failed to scp test output file, {stderr}"
    assert stdout == test_output


<<<<<<< HEAD
async def test_ssh_agent_plugin(ops_test: OpsTest, unit_web_client: UnitWebClient):
    """
    arrange: given jenkins charm with ssh_agent plugin installed.
    act: when a job is being configured.
    assert: ssh-agent configuration is visible.
    """
    await install_plugins(ops_test, unit_web_client.unit, unit_web_client.client, ("ssh-agent",))
    unit_web_client.client.create_job("ssh_agent_test", gen_test_job_xml("k8s"))

    res = unit_web_client.client.requester.get_url(
        f"{unit_web_client.web}/job/ssh_agent_test/configure"
    )

    config_page = str(res.content, "utf-8")
    assert "SSH Agent" in config_page, f"SSH agent configuration not found. {config_page}"
=======
async def test_blueocean_plugin(ops_test: OpsTest, unit_web_client: UnitWebClient):
    """
    arrange: given a jenkins charm with blueocean plugin installed.
    act: when blueocean frontend url is accessed.
    assert: 200 response is returned.
    """
    await install_plugins(ops_test, unit_web_client.unit, unit_web_client.client, ("blueocean",))

    res = unit_web_client.client.requester.get_url(
        f"{unit_web_client.web}/blue/organizations/jenkins/"
    )

    assert (
        res.status_code == 200
    ), f"Failed to access Blueocean frontend, {str(res.content, encoding='utf-8')}"
>>>>>>> 049515f6
<|MERGE_RESOLUTION|>--- conflicted
+++ resolved
@@ -221,7 +221,6 @@
     assert stdout == test_output
 
 
-<<<<<<< HEAD
 async def test_ssh_agent_plugin(ops_test: OpsTest, unit_web_client: UnitWebClient):
     """
     arrange: given jenkins charm with ssh_agent plugin installed.
@@ -237,7 +236,8 @@
 
     config_page = str(res.content, "utf-8")
     assert "SSH Agent" in config_page, f"SSH agent configuration not found. {config_page}"
-=======
+
+
 async def test_blueocean_plugin(ops_test: OpsTest, unit_web_client: UnitWebClient):
     """
     arrange: given a jenkins charm with blueocean plugin installed.
@@ -252,5 +252,4 @@
 
     assert (
         res.status_code == 200
-    ), f"Failed to access Blueocean frontend, {str(res.content, encoding='utf-8')}"
->>>>>>> 049515f6
+    ), f"Failed to access Blueocean frontend, {str(res.content, encoding='utf-8')}"