--- conflicted
+++ resolved
@@ -291,7 +291,6 @@
     assert "FULL" in stdout, "The backup folder of format FULL-<backup-date> not found."
 
 
-<<<<<<< HEAD
 async def test_openid_plugin(ops_test: OpsTest, unit_web_client: UnitWebClient):
     """
     arrange: given a Jenkins charm with openid plugin installed.
@@ -309,10 +308,7 @@
     assert res.status_code == 200, "Failed to validate openid endpoint using the plugin."
 
 
-@pytest.mark.usefixtures("app_k8s_agent_related")
-=======
 @pytest.mark.usefixtures("k8s_agent_related_app")
->>>>>>> 86fb692d
 async def test_rebuilder_plugin(ops_test: OpsTest, unit_web_client: UnitWebClient):
     """
     arrange: given a Jenkins charm with rebuilder plugin installed.
