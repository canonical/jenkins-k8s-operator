# Copyright 2023 Canonical Ltd.
# See LICENSE file for licensing details.

"""Integration tests for jenkins-k8s-operator charm."""

import typing
from secrets import token_hex

import jenkinsapi
import pytest
<<<<<<< HEAD
from juju.action import Action
from juju.application import Application
from juju.client import client
from juju.unit import Unit
from pytest_operator.plugin import OpsTest

from .helpers import gen_test_job_xml
=======
from pytest_operator.plugin import OpsTest

from .helpers import install_plugins
>>>>>>> f95506c7
from .substrings import assert_substrings_not_in_string
from .types_ import UnitWebClient


async def test_jenkins_update_ui_disabled(
    web_address: str, jenkins_client: jenkinsapi.jenkins.Jenkins
):
    """
    arrange: a Jenkins deployment.
    act: -
    assert: The UI with update suggestion does not pop out
    """
    res = jenkins_client.requester.get_url(f"{web_address}/manage")

    page_content = str(res.content, encoding="utf-8")
    assert_substrings_not_in_string(
        ("New version of Jenkins", "is available", "download"), page_content
    )


@pytest.mark.usefixtures("app_with_restart_time_range", "libfaketime_unit")
async def test_jenkins_automatic_update_out_of_range(
    ops_test: OpsTest,
    libfaketime_env: typing.Iterable[str],
    update_status_env: typing.Iterable[str],
    unit_web_client: UnitWebClient,
):
    """
    arrange: given jenkins charm with frozen time to 15:00 UTC.
    act: when restart-time-range between 3AM to 5AM is applied.
    assert: the maintenance (plugins removal) does not take place.
    """
    extra_plugin = "oic-auth"
    await install_plugins(ops_test, unit_web_client.unit, unit_web_client.client, (extra_plugin,))
    ret_code, _, stderr = await ops_test.juju(
        "run",
        "--unit",
        unit_web_client.unit.name,
        "--",
        f"{' '.join(libfaketime_env)} {' '.join(update_status_env)} ./dispatch",
    )
    assert not ret_code, f"Failed to execute update-status-hook, {stderr}"
<<<<<<< HEAD

    # get patched application workload version
    model_status: client.FullStatus = await application.model.get_status()
    app_status = model_status.applications.get(application.name)
    assert app_status, "application status not found."

    assert app_status.workload_version == jenkins_version, "Application should not have updated."


async def test_jenkins_automatic_update(
    ops_test: OpsTest,
    model_app_unit: ModelAppUnit,
    jenkins_version: str,
    update_status_env: typing.Iterable[str],
    latest_jenkins_lts_version: str,
):
    """
    arrange: a Jenkins deployment that has not yet been upgraded.
    act: update status hook is triggered.
    assert: The latest LTS Jenkins version is set as workload version.
    """
    # get original application workload version
    status: client.FullStatus = await model_app_unit.model.get_status()
    app_status = status.applications.get(model_app_unit.app.name)
    assert app_status, "application status not found."
    original_workload_version = app_status.workload_version
    assert (
        original_workload_version == jenkins_version
    ), "The Jenkins should not already be updated."

    ret_code, _, stderr = await ops_test.juju(
        "run",
        "--unit",
        model_app_unit.unit.name,
        "--",
        f"{' '.join(update_status_env)} ./dispatch",
    )
    assert not ret_code, f"Failed to execute update-status-hook, {stderr}"
    updated_status: client.FullStatus = await model_app_unit.model.get_status()
    updated_app_status = updated_status.applications.get(model_app_unit.app.name)
    assert updated_app_status, "updated application status not found."

    updated_workload_version = updated_app_status.workload_version
    assert updated_workload_version == latest_jenkins_lts_version, "The Jenkins should be updated."


async def test_storage_mount(
    application: Application,
    jenkins_client: jenkinsapi.jenkins.Jenkins,
):
    """
    arrange: a bare Jenkins charm.
    act: Add a job, scale the charm to 0 unit and scale back to 1.
    assert: The job configuration persists and is the same as the one used.
    """
    test_job_name = token_hex(8)
    job_configuration = gen_test_job_xml("built-in")
    jenkins_client.create_job(test_job_name, job_configuration)

    await application.scale(scale=0)
    await application.model.wait_for_idle(
        apps=[application.name],
        timeout=20 * 60,
        idle_period=30,
        wait_for_exact_units=0,
    )

    await application.scale(scale=1)
    await application.model.wait_for_idle(
        apps=[application.name],
        timeout=20 * 60,
        idle_period=30,
        wait_for_exact_units=1,
    )

    jenkins_unit: Unit = application.units[0]
    assert jenkins_unit
    command = f"cat /var/lib/jenkins/jobs/{test_job_name}/config.xml"
    action: Action = await jenkins_unit.run(command=command, timeout=60)
    await action.wait()
    assert action.results.get("return-code") == 0
    # Remove leading and trailing newline since jenkins client autoformat config
    assert job_configuration.strip("\n") in str(action.results.get("stdout"))
=======
    assert unit_web_client.client.has_plugin(
        extra_plugin
    ), "additionally installed plugin cleanedup."
>>>>>>> f95506c7
<|MERGE_RESOLUTION|>--- conflicted
+++ resolved
@@ -8,19 +8,13 @@
 
 import jenkinsapi
 import pytest
-<<<<<<< HEAD
 from juju.action import Action
 from juju.application import Application
-from juju.client import client
 from juju.unit import Unit
 from pytest_operator.plugin import OpsTest
 
 from .helpers import gen_test_job_xml
-=======
-from pytest_operator.plugin import OpsTest
-
 from .helpers import install_plugins
->>>>>>> f95506c7
 from .substrings import assert_substrings_not_in_string
 from .types_ import UnitWebClient
 
@@ -63,51 +57,9 @@
         f"{' '.join(libfaketime_env)} {' '.join(update_status_env)} ./dispatch",
     )
     assert not ret_code, f"Failed to execute update-status-hook, {stderr}"
-<<<<<<< HEAD
-
-    # get patched application workload version
-    model_status: client.FullStatus = await application.model.get_status()
-    app_status = model_status.applications.get(application.name)
-    assert app_status, "application status not found."
-
-    assert app_status.workload_version == jenkins_version, "Application should not have updated."
-
-
-async def test_jenkins_automatic_update(
-    ops_test: OpsTest,
-    model_app_unit: ModelAppUnit,
-    jenkins_version: str,
-    update_status_env: typing.Iterable[str],
-    latest_jenkins_lts_version: str,
-):
-    """
-    arrange: a Jenkins deployment that has not yet been upgraded.
-    act: update status hook is triggered.
-    assert: The latest LTS Jenkins version is set as workload version.
-    """
-    # get original application workload version
-    status: client.FullStatus = await model_app_unit.model.get_status()
-    app_status = status.applications.get(model_app_unit.app.name)
-    assert app_status, "application status not found."
-    original_workload_version = app_status.workload_version
-    assert (
-        original_workload_version == jenkins_version
-    ), "The Jenkins should not already be updated."
-
-    ret_code, _, stderr = await ops_test.juju(
-        "run",
-        "--unit",
-        model_app_unit.unit.name,
-        "--",
-        f"{' '.join(update_status_env)} ./dispatch",
-    )
-    assert not ret_code, f"Failed to execute update-status-hook, {stderr}"
-    updated_status: client.FullStatus = await model_app_unit.model.get_status()
-    updated_app_status = updated_status.applications.get(model_app_unit.app.name)
-    assert updated_app_status, "updated application status not found."
-
-    updated_workload_version = updated_app_status.workload_version
-    assert updated_workload_version == latest_jenkins_lts_version, "The Jenkins should be updated."
+    assert unit_web_client.client.has_plugin(
+        extra_plugin
+    ), "additionally installed plugin cleanedup."
 
 
 async def test_storage_mount(
@@ -146,9 +98,4 @@
     await action.wait()
     assert action.results.get("return-code") == 0
     # Remove leading and trailing newline since jenkins client autoformat config
-    assert job_configuration.strip("\n") in str(action.results.get("stdout"))
-=======
-    assert unit_web_client.client.has_plugin(
-        extra_plugin
-    ), "additionally installed plugin cleanedup."
->>>>>>> f95506c7
+    assert job_configuration.strip("\n") in str(action.results.get("stdout"))