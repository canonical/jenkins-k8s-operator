# Copyright 2023 Canonical Ltd.
# See LICENSE file for licensing details.

"""Integration tests for jenkins-k8s-operator charm."""

import typing
from secrets import token_hex

import jenkinsapi
import pytest
from juju.action import Action
<<<<<<< HEAD
=======
from juju.application import Application
from juju.unit import Unit
>>>>>>> 1b3eb939
from pytest_operator.plugin import OpsTest

from .helpers import gen_test_job_xml, install_plugins
from .substrings import assert_substrings_not_in_string
from .types_ import UnitWebClient


async def test_jenkins_update_ui_disabled(
    web_address: str, jenkins_client: jenkinsapi.jenkins.Jenkins
):
    """
    arrange: a Jenkins deployment.
    act: -
    assert: The UI with update suggestion does not pop out
    """
    res = jenkins_client.requester.get_url(f"{web_address}/manage")

    page_content = str(res.content, encoding="utf-8")
    assert_substrings_not_in_string(
        ("New version of Jenkins", "is available", "download"), page_content
    )


@pytest.mark.usefixtures("app_with_restart_time_range", "libfaketime_unit")
async def test_jenkins_automatic_update_out_of_range(
    ops_test: OpsTest,
    libfaketime_env: typing.Iterable[str],
    update_status_env: typing.Iterable[str],
    unit_web_client: UnitWebClient,
):
    """
    arrange: given jenkins charm with frozen time to 15:00 UTC.
    act: when restart-time-range between 3AM to 5AM is applied.
    assert: the maintenance (plugins removal) does not take place.
    """
    extra_plugin = "oic-auth"
    await install_plugins(ops_test, unit_web_client.unit, unit_web_client.client, (extra_plugin,))
    ret_code, _, stderr = await ops_test.juju(
        "run",
        "--unit",
        unit_web_client.unit.name,
        "--",
        f"{' '.join(libfaketime_env)} {' '.join(update_status_env)} ./dispatch",
    )
    assert not ret_code, f"Failed to execute update-status-hook, {stderr}"
    assert unit_web_client.client.has_plugin(
        extra_plugin
    ), "additionally installed plugin cleanedup."


<<<<<<< HEAD
async def test_rotate_password_action(unit_web_client: UnitWebClient):
    """
    arrange: given a jenkins API session that is connected.
    act: when rotate password action is called.
    assert: the session is invalidated and new password is returned.
    """
    session = unit_web_client.client.requester.session
    session.get(f"{unit_web_client.web}/manage/")
    action: Action = await unit_web_client.unit.run_action("rotate-credentials")
    await action.wait()
    new_password: str = action.results["password"]

    assert unit_web_client.client.password != new_password, "Password not rotated"
    result = session.get(f"{unit_web_client.web}/manage/")
    assert result.status_code == 403, "Session not cleared"
    new_client = jenkinsapi.jenkins.Jenkins(unit_web_client.web, "admin", new_password)
    result = new_client.requester.get_url(f"{unit_web_client.web}/manage/")
    assert result.status_code == 200, "Invalid password"
=======
async def test_storage_mount(
    application: Application,
    jenkins_client: jenkinsapi.jenkins.Jenkins,
):
    """
    arrange: a bare Jenkins charm.
    act: Add a job, scale the charm to 0 unit and scale back to 1.
    assert: The job configuration persists and is the same as the one used.
    """
    test_job_name = token_hex(8)
    job_configuration = gen_test_job_xml("built-in")
    jenkins_client.create_job(test_job_name, job_configuration)

    await application.scale(scale=0)
    await application.model.wait_for_idle(
        apps=[application.name],
        timeout=20 * 60,
        idle_period=30,
        wait_for_exact_units=0,
    )
    await application.scale(scale=1)
    await application.model.wait_for_idle(
        apps=[application.name],
        timeout=20 * 60,
        idle_period=30,
        wait_for_exact_units=1,
    )

    jenkins_unit: Unit = application.units[0]
    assert jenkins_unit
    command = f"cat /var/lib/jenkins/jobs/{test_job_name}/config.xml"
    action: Action = await jenkins_unit.run(command=command, timeout=60)
    await action.wait()
    assert action.results.get("return-code") == 0
    # Remove leading and trailing newline since jenkins client autoformat config
    assert job_configuration.strip("\n") in str(action.results.get("stdout"))
>>>>>>> 1b3eb939
<|MERGE_RESOLUTION|>--- conflicted
+++ resolved
@@ -9,11 +9,8 @@
 import jenkinsapi
 import pytest
 from juju.action import Action
-<<<<<<< HEAD
-=======
 from juju.application import Application
 from juju.unit import Unit
->>>>>>> 1b3eb939
 from pytest_operator.plugin import OpsTest
 
 from .helpers import gen_test_job_xml, install_plugins
@@ -64,7 +61,6 @@
     ), "additionally installed plugin cleanedup."
 
 
-<<<<<<< HEAD
 async def test_rotate_password_action(unit_web_client: UnitWebClient):
     """
     arrange: given a jenkins API session that is connected.
@@ -83,7 +79,8 @@
     new_client = jenkinsapi.jenkins.Jenkins(unit_web_client.web, "admin", new_password)
     result = new_client.requester.get_url(f"{unit_web_client.web}/manage/")
     assert result.status_code == 200, "Invalid password"
-=======
+
+
 async def test_storage_mount(
     application: Application,
     jenkins_client: jenkinsapi.jenkins.Jenkins,
@@ -119,5 +116,4 @@
     await action.wait()
     assert action.results.get("return-code") == 0
     # Remove leading and trailing newline since jenkins client autoformat config
-    assert job_configuration.strip("\n") in str(action.results.get("stdout"))
->>>>>>> 1b3eb939
+    assert job_configuration.strip("\n") in str(action.results.get("stdout"))