# Copyright 2025 Canonical Ltd.
# See LICENSE file for licensing details.

"""Integration tests for jenkins-k8s-operator with COS."""

import functools
import logging
import typing

import pytest
import requests
from juju.action import Action
from juju.application import Application
from juju.model import Model
from kubernetes.client import CoreV1Api

from .helpers import get_model_unit_addresses, wait_for
from .types_ import UnitWebClient

logger = logging.getLogger(__name__)


@pytest.mark.abort_on_fail
async def test_prometheus_integration(
    unit_web_client: UnitWebClient, prometheus_related: Application
):
    """
    arrange: deploy the Jenkins charm and establish relations with prometheus.
    act: send a request to the metrics endpoint (/prometheus).
    assert: prometheus metrics endpoint for prometheus is active and prometheus has active scrape
        targets.
    """
    web_address = unit_web_client.web
    res = requests.get(f"{web_address}/prometheus", timeout=10)
    assert res.status_code == 200

    model: Model = unit_web_client.unit.model
<<<<<<< HEAD
    status: FullStatus = await model.get_status(filters=[prometheus_related.name])
    application = typing.cast(Application, status.applications[prometheus_related.name])

    for unit in application.units.values():
        query_targets = requests.get(
            f"http://{unit.address}:9090/api/v1/targets", timeout=10
        ).json()
=======
    unit_ips = await get_model_unit_addresses(model=model, app_name=prometheus_related.name)
    assert unit_ips, f"Unit IP address not found for {prometheus_related.name}"
    for ip in unit_ips:
        query_targets = requests.get(f"http://{ip}:9090/api/v1/targets", timeout=10).json()
>>>>>>> 2aa1a72c
        assert len(query_targets["data"]["activeTargets"])


def log_files_exist(
    unit_address: str, application_name: str, filenames: typing.Iterable[str]
) -> bool:
    """Returns whether log filenames exist in Loki logs query.

    Args:
        unit_address: Loki unit ip address.
        application_name: Application name to query logs for.
        filenames: Expected filenames to be present in logs collected by Loki.

    Returns:
        True if log files with logs exists. False otherwise.
    """
    series = requests.get(f"http://{unit_address}:3100/loki/api/v1/series", timeout=10).json()
    log_files = set(series_data["filename"] for series_data in series["data"])
    logger.info("Loki log files: %s", log_files)
    if not all(filename in log_files for filename in filenames):
        return False
    log_query = requests.get(
        f"http://{unit_address}:3100/loki/api/v1/query",
        timeout=10,
        params={"query": f'{{juju_application="{application_name}"}}'},
    ).json()

    return len(log_query["data"]["result"]) != 0


@pytest.mark.abort_on_fail
async def test_loki_integration(
    application: Application,
    loki_related: Application,
    unit_web_client: UnitWebClient,
    kube_core_client: CoreV1Api,
):
    """
    arrange: after Jenkins charm has been deployed and relations established.
    act: loki charm joins relation
    assert: loki joins relation successfully, logs are being output to container and to files for
        loki to scrape.
    """
    model: Model = unit_web_client.unit.model
<<<<<<< HEAD
    status: FullStatus = await model.get_status(filters=[loki_related.name])
    application = typing.cast(Application, status.applications[loki_related.name])

    for unit in application.units.values():
=======
    unit_ips = await get_model_unit_addresses(model=model, app_name=loki_related.name)
    assert unit_ips, f"Unit IP address not found for {loki_related.name}"
    for ip in unit_ips:
>>>>>>> 2aa1a72c
        await wait_for(
            functools.partial(
                log_files_exist,
                ip,
                application.name,
                ("/var/lib/jenkins/logs/jenkins.log",),
            ),
            timeout=10 * 60,
        )

    kube_log = kube_core_client.read_namespaced_pod_log(
        name=f"{application.name}-0", namespace=model.name, container="jenkins"
    )
    assert kube_log


def datasources_exist(
    loggedin_session: requests.Session, unit_address: str, datasources: typing.Iterable[str]
):
    """Checks if the datasources are registered in Grafana.

    Args:
        loggedin_session: Requests session that's authorized to make API calls.
        unit_address: Grafana unit address.
        datasources: Datasources to check for.

    Returns:
        True if all datasources are found. False otherwise.
    """
    response = loggedin_session.get(
        f"http://{unit_address}:3000/api/datasources", timeout=10
    ).json()
    datasource_types = set(datasource["type"] for datasource in response)
    return all(datasource in datasource_types for datasource in datasources)


def dashboard_exist(loggedin_session: requests.Session, unit_address: str):
    """Checks if the Jenkins dashboard is registered in Grafana.

    Args:
        loggedin_session: Requests session that's authorized to make API calls.
        unit_address: Grafana unit address.

    Returns:
        True if all dashboard is found. False otherwise.
    """
    dashboards = loggedin_session.get(
        f"http://{unit_address}:3000/api/search",
        timeout=10,
        params={"query": "Jenkins: Performance and Health Overview"},
    ).json()
    return len(dashboards)


async def test_grafana_integration(
    application: Application,
    grafana_related: Application,
):
    """
    arrange: after Jenkins charm has been deployed and relations established with Grafana.
    act: grafana charm joins relation
    assert: grafana Jenkins dashboard can be found
    """
    model: Model = application.model
<<<<<<< HEAD
    status: FullStatus = await model.get_status(filters=[grafana_related.name])
    application = typing.cast(Application, status.applications[grafana_related.name])
    action: Action = await grafana_related.units[0].run_action("get-admin-password")
    await action.wait()
    password = action.results["admin-password"]
    for unit in application.units.values():
=======
    action: Action = await grafana_related.units[0].run_action("get-admin-password")
    await action.wait()
    password = action.results["admin-password"]
    unit_ips = await get_model_unit_addresses(model=model, app_name=grafana_related.name)
    for ip in unit_ips:
>>>>>>> 2aa1a72c
        sess = requests.session()
        sess.post(
            f"http://{ip}:3000/login",
            json={
                "user": "admin",
                "password": password,
            },
        ).raise_for_status()
        await wait_for(
            functools.partial(dashboard_exist, loggedin_session=sess, unit_address=ip),
            timeout=60 * 20,
        )<|MERGE_RESOLUTION|>--- conflicted
+++ resolved
@@ -35,20 +35,10 @@
     assert res.status_code == 200
 
     model: Model = unit_web_client.unit.model
-<<<<<<< HEAD
-    status: FullStatus = await model.get_status(filters=[prometheus_related.name])
-    application = typing.cast(Application, status.applications[prometheus_related.name])
-
-    for unit in application.units.values():
-        query_targets = requests.get(
-            f"http://{unit.address}:9090/api/v1/targets", timeout=10
-        ).json()
-=======
     unit_ips = await get_model_unit_addresses(model=model, app_name=prometheus_related.name)
     assert unit_ips, f"Unit IP address not found for {prometheus_related.name}"
     for ip in unit_ips:
         query_targets = requests.get(f"http://{ip}:9090/api/v1/targets", timeout=10).json()
->>>>>>> 2aa1a72c
         assert len(query_targets["data"]["activeTargets"])
 
 
@@ -93,16 +83,9 @@
         loki to scrape.
     """
     model: Model = unit_web_client.unit.model
-<<<<<<< HEAD
-    status: FullStatus = await model.get_status(filters=[loki_related.name])
-    application = typing.cast(Application, status.applications[loki_related.name])
-
-    for unit in application.units.values():
-=======
     unit_ips = await get_model_unit_addresses(model=model, app_name=loki_related.name)
     assert unit_ips, f"Unit IP address not found for {loki_related.name}"
     for ip in unit_ips:
->>>>>>> 2aa1a72c
         await wait_for(
             functools.partial(
                 log_files_exist,
@@ -167,20 +150,11 @@
     assert: grafana Jenkins dashboard can be found
     """
     model: Model = application.model
-<<<<<<< HEAD
-    status: FullStatus = await model.get_status(filters=[grafana_related.name])
-    application = typing.cast(Application, status.applications[grafana_related.name])
-    action: Action = await grafana_related.units[0].run_action("get-admin-password")
-    await action.wait()
-    password = action.results["admin-password"]
-    for unit in application.units.values():
-=======
     action: Action = await grafana_related.units[0].run_action("get-admin-password")
     await action.wait()
     password = action.results["admin-password"]
     unit_ips = await get_model_unit_addresses(model=model, app_name=grafana_related.name)
     for ip in unit_ips:
->>>>>>> 2aa1a72c
         sess = requests.session()
         sess.post(
             f"http://{ip}:3000/login",
