# Copyright 2025 Canonical Ltd.
# See LICENSE file for licensing details.

"""Helpers for Jenkins-k8s-operator charm integration tests."""
import inspect
import logging
import secrets
import textwrap
import time
import typing

import jenkinsapi.jenkins
import kubernetes.client
import requests
import tenacity
from juju.application import Application
from juju.client._definitions import ApplicationStatus, FullStatus, UnitStatus
from juju.model import Model
from juju.unit import Unit
from pytest_operator.plugin import OpsTest

import jenkins

from .types_ import UnitWebClient

logger = logging.getLogger(__name__)


@tenacity.retry(
    wait=tenacity.wait_exponential(multiplier=2, max=60),
    reraise=True,
    stop=tenacity.stop_after_attempt(5),
)
async def install_plugins(
    unit_web_client: UnitWebClient,
    plugins: typing.Iterable[str],
) -> None:
    """Install plugins to Jenkins unit.

    Args:
        unit_web_client: The wrapper around unit, web_address and jenkins_client.
        plugins: Desired plugins to install.
    """
    unit, web, client = unit_web_client.unit, unit_web_client.web, unit_web_client.client
    plugins = tuple(plugin for plugin in plugins if not client.has_plugin(plugin))
    if not plugins:
        return

    post_data = {f"plugin.{plugin}.default": "on" for plugin in plugins}
    post_data["dynamic_load"] = ""
    res = client.requester.post_url(f"{web}/manage/pluginManager/install", data=post_data)
    assert res.status_code == 200, "Failed to request plugins install"

    # block until the UI does not have "Pending" in download progress column.
    await wait_for(
        lambda: "Pending"
        not in str(
            client.requester.post_url(f"{web}/manage/pluginManager/updates/body").content,
            encoding="utf-8",
        ),
        timeout=60 * 10,
    )

    # the library will return 503 or other status codes that are not 200, hence restart and
    # wait rather than check for status code.
    client.safe_restart()
    await unit.model.block_until(
        lambda: requests.get(web, timeout=10).status_code == 403,
        timeout=60 * 10,
        wait_period=10,
    )


async def get_model_unit_addresses(model: Model, app_name: str) -> list[str]:
    """Extract the address of a given unit.

    Args:
        model: Juju model
        app_name: Juju application name

    Returns:
        the IP address of the Jenkins unit.
    """
<<<<<<< HEAD
    status = await model.get_status()
    application = typing.cast(Application, status.applications[app_name])
    unit = list(application.units)[0]
    address = status["applications"][app_name]["units"][unit]["address"]
    return address
=======
    status: FullStatus = await model.get_status()
    # mypy cannot infer the type ApplicationStatus but thinks its the base class type "Type".
    application_status: ApplicationStatus | None = status.applications[app_name]  # type: ignore
    assert application_status, f"Application status {app_name} not found in {status}"
    # mypy cannot infer the type UnitStatus but thinks its the base class type "Type".
    unit_status_map: dict[typing.Any, UnitStatus | None] = application_status.units  # type: ignore
    units_statuses: list[UnitStatus | None] = list(unit_status_map.values())
    return [
        str(unit_status.address)
        for unit_status in units_statuses
        if unit_status and unit_status.address
    ]
>>>>>>> 2aa1a72c


def gen_test_job_xml(node_label: str):
    """Generate a job xml with target node label.

    Args:
        node_label: The node label to assign to job to.

    Returns:
        The job XML.
    """
    return textwrap.dedent(
        f"""
        <project>
            <actions/>
            <description/>
            <keepDependencies>false</keepDependencies>
            <properties/>
            <scm class="hudson.scm.NullSCM"/>
            <assignedNode>{node_label}</assignedNode>
            <canRoam>false</canRoam>
            <disabled>false</disabled>
            <blockBuildWhenDownstreamBuilding>false</blockBuildWhenDownstreamBuilding>
            <blockBuildWhenUpstreamBuilding>false</blockBuildWhenUpstreamBuilding>
            <triggers/>
            <concurrentBuild>false</concurrentBuild>
            <builders>
                <hudson.tasks.Shell>
                    <command>echo "hello world"</command>
                    <configuredLocalRules/>
                </hudson.tasks.Shell>
            </builders>
            <publishers/>
            <buildWrappers/>
        </project>
        """
    )


def assert_job_success(
    client: jenkinsapi.jenkins.Jenkins, agent_name: str, test_target_label: str
):
    """Assert that a job can be created and ran successfully.

    Args:
        client: The Jenkins API client.
        agent_name: The registered Jenkins agent node to check.
        test_target_label: The Jenkins agent node label.
    """
    nodes = client.get_nodes()
    assert any(
        (agent_name in key for key in nodes.keys())
    ), f"Jenkins {agent_name} node not registered."

    job = client.create_job(agent_name, gen_test_job_xml(test_target_label))
    queue_item = job.invoke()
    queue_item.block_until_complete()
    build: jenkinsapi.build.Build = queue_item.get_build()
    assert build.get_status() == "SUCCESS"


def gen_git_test_job_xml(node_label: str):
    """Generate a git test job xml with target node label.

    Args:
        node_label: The node label to assign to job to.

    Returns:
        The git test job XML.
    """
    return textwrap.dedent(
        f"""
        <project>
            <actions />
            <description></description>
            <keepDependencies>false</keepDependencies>
            <properties />
            <scm class="hudson.plugins.git.GitSCM" plugin="git@5.0.2">
                <configVersion>2</configVersion>
                <userRemoteConfigs>
                    <hudson.plugins.git.UserRemoteConfig>
                        <url>https://github.com/canonical/jenkins-k8s-operator</url>
                    </hudson.plugins.git.UserRemoteConfig>
                </userRemoteConfigs>
                <branches>
                    <hudson.plugins.git.BranchSpec>
                        <name>*/main</name>
                    </hudson.plugins.git.BranchSpec>
                </branches>
                <doGenerateSubmoduleConfigurations>
                    false</doGenerateSubmoduleConfigurations>
                <submoduleCfg class="empty-list" />
                <extensions />
            </scm>
            <assignedNode>{node_label}</assignedNode>
            <canRoam>true</canRoam>
            <disabled>false</disabled>
            <blockBuildWhenDownstreamBuilding>
                false</blockBuildWhenDownstreamBuilding>
            <blockBuildWhenUpstreamBuilding>false</blockBuildWhenUpstreamBuilding>
            <triggers />
            <concurrentBuild>false</concurrentBuild>
            <builders>
                <hudson.tasks.Shell>
                    <command>git checkout main\ngit pull</command>
                    <configuredLocalRules />
                </hudson.tasks.Shell>
            </builders>
            <publishers />
            <buildWrappers />
        </project>
        """
    )


async def get_pod_ip(model: Model, kube_core_client: kubernetes.client.CoreV1Api, app_label: str):
    """Get pod IP of a kubernetes application.

    Args:
        model: The juju model under test.
        kube_core_client: The Kubernetes V1 client.
        app_label: Target pod's app label.

    Returns:
        The IP of the pod.
    """

    def get_ready_pod_ip() -> str | None:
        """Get pod IP when ready.

        Returns:
            Pod IP when pod is ready. None otherwise.
        """
        podlist: kubernetes.client.V1PodList = kube_core_client.list_namespaced_pod(
            namespace=model.name, label_selector=f"app={app_label}"
        )
        pods: list[kubernetes.client.V1Pod] = podlist.items
        for pod in pods:
            status: kubernetes.client.V1PodStatus = pod.status
            if status.conditions is None:
                return None
            for condition in status.conditions:
                if condition.type == "Ready" and condition.status == "True":
                    return status.pod_ip
        return None

    await model.block_until(get_ready_pod_ip, timeout=300, wait_period=5)

    return typing.cast(str, get_ready_pod_ip())


async def wait_for(
    func: typing.Callable[[], typing.Union[typing.Awaitable, typing.Any]],
    timeout: int = 300,
    check_interval: int = 10,
) -> typing.Any:
    """Wait for function execution to become truthy.

    Args:
        func: A callback function to wait to return a truthy value.
        timeout: Time in seconds to wait for function result to become truthy.
        check_interval: Time in seconds to wait between ready checks.

    Raises:
        TimeoutError: if the callback function did not return a truthy value within timeout.

    Returns:
        The result of the function if any.
    """
    deadline = time.time() + timeout
    is_awaitable = inspect.iscoroutinefunction(func)
    while time.time() < deadline:
        if is_awaitable:
            if result := await func():
                return result
        else:
            if result := func():
                return result
        time.sleep(check_interval)

    # final check before raising TimeoutError.
    if is_awaitable:
        if result := await func():
            return result
    else:
        if result := func():
            return result
    raise TimeoutError()


async def generate_jenkins_client_from_application(
    ops_test: OpsTest, jenkins_app: Application, address: str
):
    """Generate a Jenkins client directly from the Juju application.

    Args:
        ops_test: OpsTest framework
        jenkins_app: Juju Jenkins-k8s application.
        address: IP address of the jenkins unit.

    Returns:
        A Jenkins web client.
    """
    jenkins_unit = jenkins_app.units[0]
    ret, api_token, stderr = await ops_test.juju(
        "ssh",
        "--container",
        "jenkins",
        jenkins_unit.name,
        "cat",
        str(jenkins.API_TOKEN_PATH),
    )
    assert ret == 0, f"Failed to get Jenkins API token, {stderr}"
    return jenkinsapi.jenkins.Jenkins(address, "admin", api_token, timeout=60)


async def generate_unit_web_client_from_application(
    ops_test: OpsTest, model: Model, jenkins_app: Application
) -> UnitWebClient:
    """Generate a UnitWebClient client directly from the Juju application.

    Args:
        ops_test: OpsTest framework
        model: Juju model
        jenkins_app: Juju Jenkins-k8s application.

    Returns:
        A Jenkins web client.
    """
    assert model
    unit_ips = await get_model_unit_addresses(model, jenkins_app.name)
    assert unit_ips, f"Unit IP address not found for {jenkins_app.name}"
    address = f"http://{unit_ips[0]}:8080"
    jenkins_unit = jenkins_app.units[0]
    jenkins_client = await generate_jenkins_client_from_application(ops_test, jenkins_app, address)
    unit_web_client = UnitWebClient(unit=jenkins_unit, web=address, client=jenkins_client)
    return unit_web_client


def get_job_invoked_unit(job: jenkins.jenkinsapi.job.Job, units: typing.List[Unit]) -> Unit | None:
    """Get the jenkins unit that has run the latest job.

    Args:
        job: The jenkins job that has been run.
        units: Jenkins agent units.

    Returns:
        The agent unit that run the job if found.
    """
    invoked_agent = job.get_last_build().get_slave()
    unit: Unit
    for unit in units:
        if unit.name.replace("/", "-") == invoked_agent:
            return unit
    return None


def gen_test_pipeline_with_custom_script_xml(script: str) -> str:
    """Generate a job xml with custom pipeline script.

    Args:
        script: Custom pipeline script.

    Returns:
        The job XML.
    """
    return textwrap.dedent(
        f"""
        <flow-definition plugin="workflow-job@1385.vb_58b_86ea_fff1">
            <actions/>
            <description></description>
            <keepDependencies>false</keepDependencies>
            <properties/>
            <definition
                class="org.jenkinsci.plugins.workflow.cps.CpsFlowDefinition"
                plugin="workflow-cps@3837.v305192405b_c0">
                <script>{script}</script>
                <sandbox>true</sandbox>
            </definition>
            <triggers/>
            <disabled>false</disabled>
        </flow-definition>
        """
    )


def kubernetes_test_pipeline_script() -> str:
    """Generate a test pipeline script using the kubernetes plugin.

    Return:
        The pipeline script
    """
    return textwrap.dedent(
        """
        podTemplate(yaml: '''
            apiVersion: v1
            kind: Pod
            metadata:
            labels:
                some-label: some-label-value
            spec:
            containers:
            - name: httpd
              image: httpd
              command:
              - sleep
              args:
              - 99d
              tty: true
        ''') {
        node(POD_LABEL) {
            stage('Integration Test') {
            sh '''#!/bin/bash
                hostname
            '''
            }
        }
        }"""
    )


def declarative_pipeline_script() -> str:
    """Generate a declarative pipeline script.

    Return:
        The pipeline script
    """
    return textwrap.dedent(
        """
        pipeline {
            agent any

            stages {
                stage('Integration Test') {
                    steps {
                        sh'''#!/bin/bash
                            echo "$(hostname) $(date) : Running in $(pwd)"
                        '''
                    }
                }
            }
        }"""
    )


def create_secret_file_credentials(
    unit_web_client: UnitWebClient, kube_config: str
) -> typing.Optional[str]:
    """Use the jenkins client to create a new secretfile credential.
    plain-credentials plugin is required.

    Args:
        unit_web_client: Client for Jenkins's remote access API.
        kube_config: path to the kube_config file.

    Returns:
        The id of the created credential, or None in case of error.
    """
    url = f"{unit_web_client.web}/credentials/store/system/domain/_/createCredentials"
    credentials_id = f"kube-config-{secrets.token_hex(4)}"
    payload = {
        "json": f"""{{
            "": "4",
            "credentials": {{
                "file": "file0",
                "id": "{credentials_id}",
                "description": "Created by API",
                "stapler-class": "org.jenkinsci.plugins.plaincredentials.impl.FileCredentialsImpl",
                "$class": "org.jenkinsci.plugins.plaincredentials.impl.FileCredentialsImpl",
            }},
        }}"""
    }
    headers = {
        "Accept": "*/*",
    }

    with open(kube_config, "rb") as kube_config_file:
        files = [("file0", ("config", kube_config_file, "application/octet-stream"))]
        logger.debug("Creating jenkins credentials, params: %s %s %s", headers, files, payload)
        res = unit_web_client.client.requester.post_url(
            url=url, headers=headers, data=payload, files=files, timeout=30
        )
        logger.debug("Credential created, %s", res.status_code)
        return credentials_id if res.status_code == 200 else None


def create_kubernetes_cloud(
    unit_web_client: UnitWebClient, kube_config_credentials_id: str
) -> typing.Optional[str]:
    """Use the Jenkins client to add a Kubernetes cloud.
    For dynamic agent provisioning through pods.

    Args:
        unit_web_client: Client for Jenkins's remote access API.
        kube_config_credentials_id: credential id stored in jenkins.

    Returns:
        The created kubernetes cloud name or None in case of error.
    """
    kubernetes_test_cloud_name = "kubernetes"

    url = f"{unit_web_client.web}/manage/cloud/doCreate"

    payload = {
        "name": kubernetes_test_cloud_name,
        "cloudDescriptorName": "org.csanchez.jenkins.plugins.kubernetes.KubernetesCloud",
        "json": f"""
        {{
            "name": "{kubernetes_test_cloud_name}",
            "credentialsId": "{kube_config_credentials_id}",
            "jenkinsUrl": "{unit_web_client.web}",
            "type": "org.csanchez.jenkins.plugins.kubernetes.KubernetesCloud",
            "webSocket":true,
            "Submit": "",
        }}""",
        "webSocket": True,
        "Submit": '""',
    }
    accept_header = (
        "text/html,"
        "application/xhtml+xml,"
        "application/xml;q=0.9,"
        "image/avif,"
        "image/webp,"
        "image/apng,"
        "*/*;q=0.8,"
        "application/signed-exchange;v=b3;q=0.7"
    )
    headers = {
        "Accept": accept_header,
    }

    logger.debug("Creating jenkins kubernets cloud, params: %s %s", headers, payload)
    res = unit_web_client.client.requester.post_url(
        url=url, headers=headers, data=payload, timeout=60 * 5
    )
    logger.debug("Cloud created, %s", res.status_code)

    return kubernetes_test_cloud_name if res.status_code == 200 else None<|MERGE_RESOLUTION|>--- conflicted
+++ resolved
@@ -81,13 +81,6 @@
     Returns:
         the IP address of the Jenkins unit.
     """
-<<<<<<< HEAD
-    status = await model.get_status()
-    application = typing.cast(Application, status.applications[app_name])
-    unit = list(application.units)[0]
-    address = status["applications"][app_name]["units"][unit]["address"]
-    return address
-=======
     status: FullStatus = await model.get_status()
     # mypy cannot infer the type ApplicationStatus but thinks its the base class type "Type".
     application_status: ApplicationStatus | None = status.applications[app_name]  # type: ignore
@@ -100,7 +93,6 @@
         for unit_status in units_statuses
         if unit_status and unit_status.address
     ]
->>>>>>> 2aa1a72c
 
 
 def gen_test_job_xml(node_label: str):
