--- conflicted
+++ resolved
@@ -551,7 +551,6 @@
     await application.reset_config(to_default=["allowed-plugins"])
 
 
-<<<<<<< HEAD
 @pytest.fixture(scope="module", name="ldap_settings")
 def ldap_settings_fixture() -> TestLDAPSettings:
     """LDAP user for testing."""
@@ -615,7 +614,7 @@
     metadata: kubernetes.client.V1ObjectMeta = template.metadata
 
     return await get_pod_ip(model, kube_core_client, metadata.labels["app"])
-=======
+
 @pytest_asyncio.fixture(scope="module", name="prometheus_related")
 async def prometheus_related_fixture(application: Application):
     """The prometheus-k8s application related to Jenkins via metrics-endpoint relation."""
@@ -667,5 +666,4 @@
         idle_period=30,
         raise_on_error=False,
     )
-    return grafana
->>>>>>> bd987988
+    return grafana