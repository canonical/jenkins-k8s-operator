# Copyright 2025 Canonical Ltd.
# See LICENSE file for licensing details.

"""Fixtures for Jenkins-k8s-operator charm integration tests."""

import asyncio
import os
import random
import secrets
import string
import typing
from pathlib import Path
from typing import AsyncGenerator, Generator, Iterable, Optional

import jenkinsapi.jenkins
import kubernetes.config
import kubernetes.stream
import pytest
import pytest_asyncio
import requests
from juju.action import Action
from juju.application import Application
from juju.model import Controller, Model
from juju.unit import Unit
from keycloak import KeycloakAdmin, KeycloakOpenIDConnection
from lightkube import Client, KubeConfig
from lightkube.core.exceptions import ApiError
from pytest import FixtureRequest
from pytest_operator.plugin import OpsTest

import state

from .constants import ALLOWED_PLUGINS
from .dex import (
    apply_dex_resources,
    create_dex_resources,
    get_dex_manifest,
    get_dex_service_url,
    update_redirect_uri,
)
from .helpers import generate_jenkins_client_from_application, get_model_unit_addresses, get_pod_ip
from .types_ import KeycloakOIDCMetadata, LDAPSettings, ModelAppUnit, UnitWebClient

KUBECONFIG = os.environ.get("TESTING_KUBECONFIG", "./kube-config")
IDENTITY_PLATFORM_APPS = [
    "traefik-admin",
    "traefik-public",
    "hydra",
    "kratos",
    "kratos-external-idp-integrator",
]


@pytest.fixture(scope="module", name="model")
def model_fixture(ops_test: OpsTest) -> Model:
    """The testing model."""
    assert ops_test.model
    return ops_test.model


@pytest.fixture(scope="module", name="cloud")
def cloud_fixture(ops_test: OpsTest) -> Optional[str]:
    """The cloud the k8s model is running on."""
    return ops_test.cloud_name


@pytest.fixture(scope="module", name="jenkins_image")
def jenkins_image_fixture(request: FixtureRequest) -> str:
    """The OCI image for Jenkins charm."""
    jenkins_image = request.config.getoption("--jenkins-image")
    assert (
        jenkins_image
    ), "--jenkins-image argument is required which should contain the name of the OCI image."
    return jenkins_image


@pytest.fixture(scope="module", name="num_units")
def num_units_fixture(request: FixtureRequest) -> int:
    """The OCI image for Jenkins charm."""
    return int(request.config.getoption("--num-units"))


@pytest_asyncio.fixture(scope="module", name="charm")
async def charm_fixture(request: FixtureRequest, ops_test: OpsTest) -> str | Path:
    """The path to charm."""
    charms = request.config.getoption("--charm-file")
    if not charms:
        charm = await ops_test.build_charm(".")
        assert charm, "Charm not built"
        return charm
    return charms[0]


@pytest_asyncio.fixture(scope="module", name="application")
async def application_fixture(
    ops_test: OpsTest, charm: str, model: Model, jenkins_image: str
) -> AsyncGenerator[Application, None]:
    """Deploy the charm."""
    resources = {"jenkins-image": jenkins_image}
    # Deploy the charm and wait for active/idle status
    application = await model.deploy(charm, resources=resources, series="jammy")
    await model.wait_for_idle(
        apps=[application.name],
        wait_for_active=True,
        raise_on_blocked=True,
        timeout=20 * 60,
        idle_period=30,
    )
    # slow down update-status so that it doesn't intervene currently running tests
    # don't yield inside the context since juju cleanup is not reliable.
    # model.set_config(...) also doesn't work as well as the following code.
    async with ops_test.fast_forward(fast_interval="5h", slow_interval="5h"):
        pass
    yield application


@pytest.fixture(scope="module", name="unit")
def unit_fixture(application: Application) -> Unit:
    """The Jenkins-k8s charm application unit."""
    return application.units[0]


@pytest.fixture(scope="module", name="model_app_unit")
def model_app_unit_fixture(model: Model, application: Application, unit: Unit):
    """The packaged model, application, unit of Jenkins to reduce number of parameters in tests."""
    return ModelAppUnit(model=model, app=application, unit=unit)


@pytest_asyncio.fixture(scope="module", name="unit_ip")
async def unit_ip_fixture(model: Model, application: Application):
    """Get Jenkins charm unit IP."""
    unit_ips = await get_model_unit_addresses(model=model, app_name=application.name)
    assert unit_ips, f"Unit IP address not found for {application.name}"
    return unit_ips[0]


@pytest.fixture(scope="module", name="web_address")
def web_address_fixture(unit_ip: str):
    """Get Jenkins charm web address."""
    return f"http://{unit_ip}:8080"


@pytest_asyncio.fixture(scope="function", name="jenkins_client")
async def jenkins_client_fixture(
    ops_test: OpsTest,
    application: Application,
    web_address: str,
) -> jenkinsapi.jenkins.Jenkins:
    """The Jenkins API client."""
    jenkins_client = await generate_jenkins_client_from_application(
        ops_test, application, web_address
    )
    return jenkins_client


@pytest_asyncio.fixture(scope="function", name="jenkins_user_client")
async def jenkins_user_client_fixture(
    application: Application, web_address: str
) -> jenkinsapi.jenkins.Jenkins:
    """The Jenkins user client for mocking web browsing behavior."""
    jenkins_unit: Unit = application.units[0]
    action: Action = await jenkins_unit.run_action("get-admin-password")
    await action.wait()
    password = action.results["password"]
    return jenkinsapi.jenkins.Jenkins(web_address, "admin", password, timeout=60)


@pytest.fixture(scope="function", name="unit_web_client")
def unit_web_client_fixture(
    unit: Unit, web_address: str, jenkins_client: jenkinsapi.jenkins.Jenkins
):
    """The wrapper around unit, web_address and jenkins_client."""
    return UnitWebClient(unit=unit, web=web_address, client=jenkins_client)


@pytest.fixture(scope="function", name="app_suffix")
def app_suffix_fixture():
    """Get random 4 char length application suffix."""
    # secrets random hex cannot be used because it has chances to generate numeric only suffix
    # which will return "<application-name> is not a valid application tag"
    return "".join(random.choices(string.ascii_lowercase, k=4))  # nosec


@pytest_asyncio.fixture(scope="module", name="jenkins_k8s_agents")
async def jenkins_k8s_agents_fixture(model: Model):
    """The Jenkins k8s agent."""
    agent: Application = await model.deploy(
        "jenkins-agent-k8s",
        base="ubuntu@22.04",
        config={"jenkins_agent_labels": "k8s"},
        channel="latest/edge",
    )
    await model.wait_for_idle(apps=[agent.name], status="blocked")
    return agent


@pytest_asyncio.fixture(scope="module", name="k8s_agent_related_app")
async def k8s_agent_related_app_fixture(
    jenkins_k8s_agents: Application, application: Application, model: Model
):
    """The Jenkins-k8s server charm related to Jenkins-k8s agent charm through agent relation."""
    await model.integrate(
        f"{application.name}:{state.AGENT_RELATION}",
        f"{jenkins_k8s_agents.name}:{state.AGENT_RELATION}",
    )
    await model.wait_for_idle(
        apps=[application.name, jenkins_k8s_agents.name], wait_for_active=True, check_freq=5
    )
    return application


@pytest_asyncio.fixture(scope="function", name="extra_jenkins_k8s_agents")
async def extra_jenkins_k8s_agents_fixture(model: Model) -> AsyncGenerator[Application, None]:
    """The Jenkins k8s agent."""
    agent_app: Application = await model.deploy(
        "jenkins-agent-k8s",
        base="ubuntu@22.04",
        config={"jenkins_agent_labels": "k8s-extra"},
        channel="latest/edge",
        application_name="jenkins-agent-k8s-extra",
    )
    await model.wait_for_idle(apps=[agent_app.name], status="blocked")
    yield agent_app


@pytest_asyncio.fixture(scope="function", name="k8s_deprecated_agent_related_app")
async def k8s_deprecated_agent_related_app_fixture(
    jenkins_k8s_agents: Application, application: Application, model: Model
):
    """The Jenkins-k8s charm related to Jenkins-k8s agent through deprecated agent relation."""
    await model.integrate(
        f"{application.name}:{state.DEPRECATED_AGENT_RELATION}", jenkins_k8s_agents.name
    )
    await model.wait_for_idle(
        apps=[application.name, jenkins_k8s_agents.name], wait_for_active=True
    )
    yield application


@pytest_asyncio.fixture(scope="module", name="machine_controller")
async def machine_controller_fixture() -> AsyncGenerator[Controller, None]:
    """The lxd controller."""
    controller = Controller()
    await controller.connect_controller("localhost")
    yield controller
    await controller.disconnect()


@pytest_asyncio.fixture(scope="module", name="machine_model")
async def machine_model_fixture(
    machine_controller: Controller,
) -> AsyncGenerator[Model, None]:
    """The machine model for jenkins agent machine charm."""
    machine_model_name = f"jenkins-agent-machine-{secrets.token_hex(2)}"
    model = await machine_controller.add_model(machine_model_name)
    await model.connect(f"localhost:admin/{model.name}")
    yield model
    await machine_controller.destroy_models(
        model.name, destroy_storage=True, force=True, max_wait=10 * 60
    )
    await model.disconnect()


@pytest_asyncio.fixture(scope="function", name="jenkins_machine_agents")
async def jenkins_machine_agents_fixture(
    machine_model: Model, num_units: int, app_suffix: str
) -> AsyncGenerator[Application, None]:
    """The jenkins machine agent with 3 units to be used for new agent relation."""
    # 2023-06-02 use the edge version of jenkins agent until the changes have been promoted to
    # stable.
    app: Application = await machine_model.deploy(
        "jenkins-agent",
        channel="latest/stable",
        config={"jenkins_agent_labels": "machine"},
        application_name=f"jenkins-agent-{app_suffix}",
        num_units=num_units,
    )
    await machine_model.create_offer(f"{app.name}:{state.AGENT_RELATION}", state.AGENT_RELATION)
    await machine_model.wait_for_idle(
        apps=[app.name], status="blocked", idle_period=30, timeout=1200, check_freq=5
    )
    yield app


@pytest_asyncio.fixture(scope="function", name="machine_agent_related_app")
async def machine_agent_related_app_fixture(
    jenkins_machine_agents: Application, application: Application, model: Model
):
    """The Jenkins-k8s server charm related to Jenkins agent charm through agent relation."""
    machine_model: Model = jenkins_machine_agents.model
    await machine_model.wait_for_idle(
        apps=[jenkins_machine_agents.name], wait_for_active=True, check_freq=5
    )
    await model.integrate(
        f"{application.name}:{state.AGENT_RELATION}",
        f"localhost:admin/{machine_model.name}.{state.AGENT_RELATION}",
    )
    await machine_model.wait_for_idle(
        apps=[jenkins_machine_agents.name], wait_for_active=True, check_freq=5
    )
    await model.wait_for_idle(apps=[application.name], wait_for_active=True)
    yield application


@pytest_asyncio.fixture(scope="function", name="machine_deprecated_agent_related_app")
async def machine_deprecated_agent_related_app_fixture(
    jenkins_machine_agents: Application, application: Application, model: Model
):
    """The Jenkins-k8s server charm related to Jenkins agent charm through agent relation."""
    machine_model: Model = jenkins_machine_agents.model
    await model.integrate(
        f"{application.name}:{state.DEPRECATED_AGENT_RELATION}",
        f"localhost:admin/{machine_model.name}.{state.DEPRECATED_AGENT_RELATION}",
    )
    await machine_model.wait_for_idle(apps=[jenkins_machine_agents.name], wait_for_active=True)
    await model.wait_for_idle(apps=[application.name], wait_for_active=True)
    yield application


@pytest.fixture(scope="module", name="freeze_time")
def freeze_time_fixture() -> str:
    """The time string to freeze the charm time."""
    return "2022-01-01 15:00:00"


@pytest_asyncio.fixture(scope="function", name="app_with_restart_time_range")
async def app_with_restart_time_range_fixture(application: Application):
    """Application with restart-time-range configured."""
    await application.set_config({"restart-time-range": "03-05"})
    yield application
    await application.reset_config(["restart-time-range"])


@pytest_asyncio.fixture(scope="function", name="libfaketime_unit")
async def libfaketime_unit_fixture(ops_test: OpsTest, unit: Unit) -> Unit:
    """Unit with libfaketime installed."""
    await ops_test.juju("run", "--unit", f"{unit.name}", "--", "apt", "update")
    await ops_test.juju(
        "run", "--unit", f"{unit.name}", "--", "apt", "install", "-y", "libfaketime"
    )
    return unit


@pytest.fixture(scope="function", name="libfaketime_env")
def libfaketime_env_fixture(freeze_time: str) -> Iterable[str]:
    """The environment variables for using libfaketime."""
    return (
        'LD_PRELOAD="/usr/lib/x86_64-linux-gnu/faketime/libfaketime.so.1"',
        f'FAKETIME="@{freeze_time}"',
    )


@pytest.fixture(scope="function", name="update_status_env")
def update_status_env_fixture(model: Model, unit: Unit) -> Iterable[str]:
    """The environment variables for executing Juju hooks."""
    return (
        "JUJU_DISPATCH_PATH=hooks/update-status",
        f"JUJU_MODEL_NAME={model.name}",
        f"JUJU_UNIT_NAME={unit.name}",
    )


@pytest.fixture(scope="module", name="kube_config")
def kube_config_fixture(request: FixtureRequest) -> str:
    """The kubernetes config file path."""
    kube_config = request.config.getoption("--kube-config")
    assert (
        kube_config
    ), "--kube-confg argument is required which should contain the path to kube config."
    return kube_config


@pytest.fixture(scope="module", name="kube_core_client")
def kube_core_client_fixture(kube_config: str) -> kubernetes.client.CoreV1Api:
    """Create a kubernetes client for core v1 API."""
    kubernetes.config.load_kube_config(config_file=kube_config)
    return kubernetes.client.CoreV1Api()


@pytest.fixture(scope="module", name="kube_apps_client")
def kube_apps_client_fixture(kube_config: str) -> kubernetes.client.AppsV1Api:
    """Create a kubernetes client for apps v1 API."""
    kubernetes.config.load_kube_config(config_file=kube_config)
    return kubernetes.client.AppsV1Api()


@pytest.fixture(scope="module", name="tinyproxy_port")
def tinyproxy_port_fixture() -> int:
    """Tinyproxy port."""
    return 8888


@pytest.fixture(scope="module", name="tiny_proxy_daemonset")
def tiny_proxy_daemonset_fixture(
    model: Model, kube_apps_client: kubernetes.client.AppsV1Api, tinyproxy_port: int
) -> kubernetes.client.V1DaemonSet:
    """Create a tiny proxy daemonset."""
    container = kubernetes.client.V1Container(
        name="tinyproxy",
        image="monokal/tinyproxy",
        image_pull_policy="IfNotPresent",
        ports=[
            kubernetes.client.V1ContainerPort(
                container_port=tinyproxy_port, host_port=tinyproxy_port
            )
        ],
        args=["ANY"],
    )
    template = kubernetes.client.V1PodTemplateSpec(
        metadata=kubernetes.client.V1ObjectMeta(labels={"app": "tinyproxy"}),
        spec=kubernetes.client.V1PodSpec(containers=[container]),
    )
    spec = kubernetes.client.V1DaemonSetSpec(
        selector=kubernetes.client.V1LabelSelector(match_labels={"app": "tinyproxy"}),
        template=template,
    )
    daemonset = kubernetes.client.V1DaemonSet(
        api_version="apps/v1",
        kind="DaemonSet",
        metadata=kubernetes.client.V1ObjectMeta(name="daemonset-tiny-proxy"),
        spec=spec,
    )
    return kube_apps_client.create_namespaced_daemon_set(namespace=model.name, body=daemonset)


@pytest_asyncio.fixture(scope="module", name="tinyproxy_ip")
async def tinyproxy_ip_fixture(
    model: Model,
    kube_core_client: kubernetes.client.CoreV1Api,
    tiny_proxy_daemonset: kubernetes.client.V1DaemonSet,
) -> str:
    """The tinyproxy daemonset pod ip.

    Localhost is, by default, added to NO_PROXY by juju, hence the pod ip has to be used.
    """
    spec: kubernetes.client.V1DaemonSetSpec = tiny_proxy_daemonset.spec
    template: kubernetes.client.V1PodTemplateSpec = spec.template
    metadata: kubernetes.client.V1ObjectMeta = template.metadata
    return await get_pod_ip(model, kube_core_client, metadata.labels["app"])


@pytest_asyncio.fixture(scope="module", name="model_with_proxy")
async def model_with_proxy_fixture(
    model: Model, tinyproxy_ip: str, tinyproxy_port: int
) -> AsyncGenerator[Model, None]:
    """Model with proxy configuration values."""
    tinyproxy_url = f"http://{tinyproxy_ip}:{tinyproxy_port}"
    await model.set_config({"juju-http-proxy": tinyproxy_url, "juju-https-proxy": tinyproxy_url})
    yield model
    await model.set_config({"juju-http-proxy": "", "juju-https-proxy": ""})


@pytest_asyncio.fixture(scope="module", name="jenkins_with_proxy")
async def jenkins_with_proxy_fixture(
    model_with_proxy: Model, charm: str, ops_test: OpsTest, jenkins_image: str
) -> AsyncGenerator[Application, None]:
    """Jenkins server charm deployed under model with proxy configuration."""
    resources = {"jenkins-image": jenkins_image}
    # Deploy the charm and wait for active/idle status
    application = await model_with_proxy.deploy(
        charm, resources=resources, series="jammy", application_name="jenkins-proxy-k8s"
    )
    await model_with_proxy.wait_for_idle(
        apps=[application.name],
        wait_for_active=True,
        raise_on_blocked=True,
        timeout=20 * 60,
        idle_period=30,
    )
    # slow down update-status so that it doesn't intervene currently running tests
    async with ops_test.fast_forward(fast_interval="5h"):
        yield application
    await model_with_proxy.remove_application(application.name, block_until_done=True)


@pytest_asyncio.fixture(scope="module", name="proxy_jenkins_unit_ip")
async def proxy_jenkins_unit_ip_fixture(model: Model, jenkins_with_proxy: Application):
    """Get Jenkins charm w/ proxy enabled unit IP."""
<<<<<<< HEAD
    status: FullStatus = await model.get_status([jenkins_with_proxy.name])
    application = typing.cast(Application, status.applications[jenkins_with_proxy.name])

    try:
        unit_status: UnitStatus = next(iter(application.units.values()))
        assert unit_status.address, "Invalid unit address"
        return unit_status.address
    except StopIteration as exc:
        raise StopIteration("Invalid unit status") from exc
=======
    unit_ips = await get_model_unit_addresses(model=model, app_name=jenkins_with_proxy.name)
    assert unit_ips, f"Unit IP address not found for {jenkins_with_proxy.name}"
    return unit_ips[0]
>>>>>>> 2aa1a72c


@pytest_asyncio.fixture(scope="module", name="proxy_jenkins_web_address")
async def proxy_jenkins_web_address_fixture(proxy_jenkins_unit_ip: str):
    """Get Jenkins charm w/ proxy enabled web address."""
    return f"http://{proxy_jenkins_unit_ip}:8080"


@pytest_asyncio.fixture(scope="module", name="jenkins_with_proxy_client")
async def jenkins_with_proxy_client_fixture(
    jenkins_with_proxy: Application,
    proxy_jenkins_web_address: str,
) -> jenkinsapi.jenkins.Jenkins:
    """The Jenkins API client."""
    jenkins_unit: Unit = jenkins_with_proxy.units[0]
    action: Action = await jenkins_unit.run_action("get-admin-password")
    await action.wait()
    password = action.results["password"]
    # Initialization of the jenkins client will raise an exception if unable to connect to the
    # server.
    return jenkinsapi.jenkins.Jenkins(
        baseurl=proxy_jenkins_web_address, username="admin", password=password, timeout=60
    )


@pytest_asyncio.fixture(scope="function", name="app_with_allowed_plugins")
async def app_with_allowed_plugins_fixture(
    application: Application, web_address: str, model: Model
) -> AsyncGenerator[Application, None]:
    """Jenkins charm with plugins configured."""
    await application.set_config({"allowed-plugins": ",".join(ALLOWED_PLUGINS)})
    await model.wait_for_idle(apps=[application.name], wait_for_active=True)
    await model.block_until(
        lambda: requests.get(web_address, timeout=10).status_code == 403,
        timeout=60 * 10,
        wait_period=10,
    )
    yield application
    await application.reset_config(to_default=["allowed-plugins"])


@pytest.fixture(scope="module", name="ldap_settings")
def ldap_settings_fixture() -> LDAPSettings:
    """LDAP user for testing."""
    return LDAPSettings(container_port=1389, username="customuser", password=secrets.token_hex(16))


@pytest_asyncio.fixture(scope="module", name="ldap_server")
async def ldap_server_fixture(
    model: Model, kube_apps_client: kubernetes.client.AppsV1Api, ldap_settings: LDAPSettings
):
    """Testing LDAP server pod."""
    container = kubernetes.client.V1Container(
        name="ldap",
        image="bitnami/openldap:2.5.16-debian-11-r46",
        image_pull_policy="IfNotPresent",
        ports=[kubernetes.client.V1ContainerPort(container_port=ldap_settings.container_port)],
        env=[
            kubernetes.client.V1EnvVar(name="LDAP_ADMIN_USERNAME", value="admin"),
            kubernetes.client.V1EnvVar(name="LDAP_ADMIN_PASSWORD", value=secrets.token_hex(16)),
            kubernetes.client.V1EnvVar(name="LDAP_USERS", value=ldap_settings.username),
            kubernetes.client.V1EnvVar(name="LDAP_PASSWORDS", value=ldap_settings.password),
        ],
    )
    template = kubernetes.client.V1PodTemplateSpec(
        metadata=kubernetes.client.V1ObjectMeta(labels={"app": "ldap"}),
        spec=kubernetes.client.V1PodSpec(containers=[container]),
    )
    spec = kubernetes.client.V1DeploymentSpec(
        selector=kubernetes.client.V1LabelSelector(match_labels={"app": "ldap"}),
        template=template,
    )
    deployment = kubernetes.client.V1Deployment(
        api_version="apps/v1",
        kind="Deployment",
        metadata=kubernetes.client.V1ObjectMeta(name="ldap", namespace=model.name),
        spec=spec,
    )
    return kube_apps_client.create_namespaced_deployment(namespace=model.name, body=deployment)


@pytest_asyncio.fixture(scope="module", name="ldap_server_ip")
async def ldap_server_ip_fixture(
    model: Model,
    kube_core_client: kubernetes.client.CoreV1Api,
    ldap_server: kubernetes.client.V1Deployment,
) -> str:
    """The LDAP deployment pod ip.

    Localhost is, by default, added to NO_PROXY by juju, hence the pod ip has to be used.
    """
    spec: kubernetes.client.V1DeploymentSpec = ldap_server.spec
    template: kubernetes.client.V1PodTemplateSpec = spec.template
    metadata: kubernetes.client.V1ObjectMeta = template.metadata
    return await get_pod_ip(model, kube_core_client, metadata.labels["app"])


@pytest_asyncio.fixture(scope="module", name="prometheus_related")
async def prometheus_related_fixture(application: Application, model: Model):
    """The prometheus-k8s application related to Jenkins via metrics-endpoint relation."""
    prometheus = await model.deploy("prometheus-k8s", channel="1.0/stable", trust=True)
    await model.wait_for_idle(
        status="active", apps=[prometheus.name], raise_on_error=False, timeout=30 * 60
    )
    await model.add_relation(f"{application.name}:metrics-endpoint", prometheus.name)
    await model.wait_for_idle(
        status="active",
        apps=[prometheus.name, application.name],
        timeout=20 * 60,
        idle_period=30,
        raise_on_error=False,
    )
    return prometheus


@pytest_asyncio.fixture(scope="module", name="loki_related")
async def loki_related_fixture(application: Application, model: Model):
    """The loki-k8s application related to Jenkins via logging relation."""
    loki = await model.deploy("loki-k8s", channel="1.0/stable", trust=True)
    await model.wait_for_idle(
        status="active", apps=[loki.name], raise_on_error=False, timeout=30 * 60
    )
    await model.add_relation(f"{application.name}:logging", loki.name)
    await model.wait_for_idle(
        status="active",
        apps=[loki.name, application.name],
        timeout=20 * 60,
        idle_period=30,
        raise_on_error=False,
    )
    return loki


@pytest_asyncio.fixture(scope="module", name="grafana_related")
async def grafana_related_fixture(application: Application, model: Model):
    """The grafana-k8s application related to Jenkins via grafana-dashboard relation."""
    grafana = await model.deploy("grafana-k8s", channel="1.0/stable", trust=True)
    await model.wait_for_idle(
        status="active", apps=[grafana.name], raise_on_error=False, timeout=30 * 60
    )
    await model.add_relation(f"{application.name}:grafana-dashboard", grafana.name)
    await model.wait_for_idle(
        status="active",
        apps=[grafana.name, application.name],
        timeout=20 * 60,
        idle_period=30,
        raise_on_error=False,
    )
    return grafana


@pytest.fixture(scope="module", name="keycloak_password")
def keycloak_password_fixture() -> str:
    """The keycloak admin user password."""
    return secrets.token_hex(16)


@pytest_asyncio.fixture(scope="module", name="keycloak_deployment")
async def keycloak_deployment_fixture(
    model: Model, kube_apps_client: kubernetes.client.AppsV1Api, keycloak_password: str
) -> kubernetes.client.V1Deployment:
    """Testing Keycloak server deployment for oidc."""
    container = kubernetes.client.V1Container(
        name="keycloak",
        image="quay.io/keycloak/keycloak",
        image_pull_policy="IfNotPresent",
        ports=[kubernetes.client.V1ContainerPort(container_port=8080)],
        args=["start-dev"],
        env=[
            kubernetes.client.V1EnvVar(name="KEYCLOAK_ADMIN", value="admin"),
            kubernetes.client.V1EnvVar(name="KEYCLOAK_ADMIN_PASSWORD", value=keycloak_password),
            kubernetes.client.V1EnvVar(name="KC_PROXY", value="edge"),
        ],
        readiness_probe=kubernetes.client.V1Probe(
            http_get=kubernetes.client.V1HTTPGetAction(path="/realms/master", port=8080)
        ),
    )
    template = kubernetes.client.V1PodTemplateSpec(
        metadata=kubernetes.client.V1ObjectMeta(labels={"app": "keycloak"}),
        spec=kubernetes.client.V1PodSpec(containers=[container]),
    )
    spec = kubernetes.client.V1DeploymentSpec(
        selector=kubernetes.client.V1LabelSelector(match_labels={"app": "keycloak"}),
        template=template,
    )
    deployment = kubernetes.client.V1Deployment(
        api_version="apps/v1",
        kind="Deployment",
        metadata=kubernetes.client.V1ObjectMeta(name="keycloak", namespace=model.name),
        spec=spec,
    )
    kube_apps_client.create_namespaced_deployment(namespace=model.name, body=deployment)
    return deployment


@pytest_asyncio.fixture(scope="module", name="keycloak_ip")
async def keycloak_ip_fixture(
    model: Model,
    kube_core_client: kubernetes.client.CoreV1Api,
    keycloak_deployment: kubernetes.client.V1Deployment,
) -> str:
    """The keycloak deployment pod IP."""
    return await get_pod_ip(
        model, kube_core_client, keycloak_deployment.spec.template.metadata.labels["app"]
    )


@pytest_asyncio.fixture(scope="module", name="keycloak_oidc_meta")
async def keycloak_oidc_meta_fixture(
    keycloak_ip: str,
    keycloak_password: str,
) -> KeycloakOIDCMetadata:
    """The keycloak user."""
    server_url = f"http://{keycloak_ip}:8080"
    keycloak_connection = KeycloakOpenIDConnection(
        server_url=server_url,
        username="admin",
        password=keycloak_password,
        realm_name="master",
        verify=True,
    )
    keycloak_admin = KeycloakAdmin(connection=keycloak_connection)
    keycloak_admin.create_realm(
        payload={"realm": (realm := "oidc_test"), "enabled": True}, skip_exists=True
    )
    keycloak_admin.connection.realm_name = "oidc_test"
    keycloak_id = keycloak_admin.create_client(
        payload={
            "protocol": "openid-connect",
            "clientId": (client_id := "oidc_test"),
            "name": "oidc_test",
            "description": "oidc_test",
            "publicClient": False,
            "authorizationServicesEnabled": False,
            "serviceAccountsEnabled": False,
            "implicitFlowEnabled": False,
            "directAccessGrantsEnabled": True,
            "standardFlowEnabled": True,
            "frontchannelLogout": True,
            "attributes": {
                "saml_idp_initiated_sso_url_name": "",
                "oauth2.device.authorization.grant.enabled": False,
                "oidc.ciba.grant.enabled": False,
            },
            "alwaysDisplayInConsole": False,
            "rootUrl": "",
            "baseUrl": "",
            "redirectUris": ["*"],
        },
        skip_exists=True,
    )
    client_secret = keycloak_admin.get_client_secrets(client_id=keycloak_id)["value"]
    keycloak_admin.create_user(
        {
            "email": "example@example.com",
            "username": (username := "example@example.com"),
            "enabled": True,
            "firstName": "Example",
            "lastName": "Example",
            "credentials": [
                {
                    "value": keycloak_password,
                    "type": "password",
                }
            ],
        }
    )
    return KeycloakOIDCMetadata(
        username=username,
        password=keycloak_password,
        realm=realm,
        client_id=client_id,
        client_secret=client_secret,
        well_known_endpoint=f"{server_url}/realms/{realm}/.well-known/openid-configuration",
    )


@pytest_asyncio.fixture(scope="module", name="external_hostname")
def external_hostname_fixture() -> str:
    """Return the external hostname for ingress-related tests."""
    return "juju.test"


@pytest_asyncio.fixture(scope="module", name="traefik_application_and_unit_ip")
async def traefik_application_fixture(model: Model):
    """The application related to Jenkins via ingress v2 relation."""
    traefik = await model.deploy(
        "traefik-k8s", channel="edge", trust=True, config={"routing_mode": "path"}
    )
    await model.wait_for_idle(
        status="active", apps=[traefik.name], timeout=20 * 60, idle_period=30, raise_on_error=False
    )
<<<<<<< HEAD
    status = await model.get_status(filters=[traefik.name])
    application = typing.cast(Application, status.applications[traefik.name])
    unit = next(iter(application.units))
    traefik_address = status["applications"][traefik.name]["units"][unit]["address"]
    return (traefik, traefik_address)
=======
    unit_ips = await get_model_unit_addresses(model=model, app_name=traefik.name)
    assert unit_ips, f"Unit IP address not found for {traefik.name}"
    return (traefik, unit_ips[0])
>>>>>>> 2aa1a72c


@pytest_asyncio.fixture(scope="module", name="oathkeeper_related")
async def oathkeeper_application_related_fixture(
    application: Application, client: Client, ext_idp_service: str, model: Model
):
    """The application related to Jenkins via auth_proxy v0 relation."""
    oathkeeper = await model.deploy("oathkeeper", channel="edge", trust=True)
    kratos_app = await model.deploy(
        "kratos",
        channel="0.4/edge",
        # Needed per https://github.com/canonical/oathkeeper-operator/issues/49
        config={"dev": "True"},
        trust=True,
    )
    kratos_external_idp_integrator_app = await model.deploy(
        "kratos-external-idp-integrator",
        channel="latest/edge",
        config={
            "client_id": "client_id",
            "client_secret": "client_secret",
            "provider": "generic",
            "issuer_url": ext_idp_service,
            "scope": "profile email",
            "provider_id": "Dex",
        },
    )
    hydra_app = await model.deploy("hydra", channel="edge", series="jammy", trust=True)
    postgresql_app = await model.deploy(
        entity_url="postgresql-k8s",
        channel="14/stable",
        series="jammy",
        trust=True,
    )
    traefik_public_app = await model.deploy(
        "traefik-k8s",
        application_name="traefik-public",
        channel="latest/edge",
        config={
            "enable_experimental_forward_auth": "True",
        },
        trust=True,
    )
    traefik_admin_app = await model.deploy(
        "traefik-k8s",
        application_name="traefik-admin",
        channel="latest/edge",
        trust=True,
    )
    ca_app = await model.deploy(
        "self-signed-certificates",
        channel="latest/stable",
        trust=True,
    )
    login_ui_app = await model.deploy(
        "identity-platform-login-ui-operator",
        channel="0.3/edge",
        trust=True,
    )

    await model.add_relation(f"{hydra_app.name}:pg-database", postgresql_app.name)
    await model.add_relation(f"{kratos_app.name}:pg-database", postgresql_app.name)
    await model.add_relation(
        f"{kratos_app.name}:hydra-endpoint-info", f"{hydra_app.name}:hydra-endpoint-info"
    )
    await model.add_relation(f"{application.name}:ingress", traefik_public_app.name)
    await model.add_relation(
        f"{hydra_app.name}:admin-ingress", f"{traefik_admin_app.name}:ingress"
    )
    await model.add_relation(
        f"{hydra_app.name}:public-ingress", f"{traefik_public_app.name}:ingress"
    )
    await model.add_relation(
        f"{kratos_app.name}:admin-ingress", f"{traefik_admin_app.name}:ingress"
    )
    await model.add_relation(
        f"{kratos_app.name}:public-ingress", f"{traefik_public_app.name}:ingress"
    )
    await model.add_relation(f"{login_ui_app.name}:ingress", traefik_public_app.name)
    await model.add_relation(
        f"{login_ui_app.name}:hydra-endpoint-info", f"{hydra_app.name}:hydra-endpoint-info"
    )
    await model.add_relation(
        f"{login_ui_app.name}:ui-endpoint-info", f"{hydra_app.name}:ui-endpoint-info"
    )
    await model.add_relation(
        f"{login_ui_app.name}:ui-endpoint-info", f"{kratos_app.name}:ui-endpoint-info"
    )
    await model.add_relation(f"{login_ui_app.name}:kratos-info", f"{kratos_app.name}:kratos-info")
    await model.add_relation(
        f"{oathkeeper.name}", f"{traefik_public_app.name}:experimental-forward-auth"
    )
    await model.add_relation(f"{oathkeeper.name}:certificates", f"{ca_app.name}:certificates")
    await model.add_relation(f"{oathkeeper.name}:kratos-info", kratos_app.name)
    await model.add_relation(f"{oathkeeper.name}:auth-proxy", application.name)
    await model.add_relation(
        f"{traefik_admin_app.name}:certificates", f"{ca_app.name}:certificates"
    )
    await model.add_relation(
        f"{traefik_public_app.name}:certificates", f"{ca_app.name}:certificates"
    )
    # Wait for idle before running actions to unblock buggy postgresql
    # "awaiting for primary endpoint to be ready"
    # Wait for idle before running actions to unblock buggy kratos-external-idp-integrator
    # "Waiting for Kratos to register provider"
    await model.wait_for_idle(
        raise_on_error=False,
        timeout=30 * 60,
        idle_period=30,
    )

    # try sleeping since the kratos relation does not work well.
    await asyncio.sleep(10)
    await model.add_relation(
        f"{kratos_external_idp_integrator_app.name}:kratos-external-idp",
        f"{kratos_app.name}:kratos-external-idp",
    )
    await model.wait_for_idle(
        status="active",
        apps=[application.name, oathkeeper.name] + IDENTITY_PLATFORM_APPS,
        raise_on_error=False,
        timeout=30 * 60,
        idle_period=30,
    )

    get_redirect_uri_action = await kratos_external_idp_integrator_app.units[0].run_action(
        "get-redirect-uri"
    )
    action_output = await get_redirect_uri_action.wait()
    update_redirect_uri(client, action_output.results["redirect-uri"])
    return oathkeeper


@pytest.fixture(scope="session", name="client")
def client_fixture() -> Client:
    """k8s client."""
    return Client(config=KubeConfig.from_file(KUBECONFIG), field_manager="dex-test")


@pytest.fixture(scope="module", name="ext_idp_service")
def ext_idp_service_fixture(ops_test: OpsTest, client: Client) -> Generator[str, None, None]:
    """Deploy a DEX service on top of k8s for authentication."""
    try:
        create_dex_resources(client)
        # We need to set the dex issuer_url to be the IP that was assigned to
        # the dex service by metallb. We can't know that before hand, so we
        # reapply the dex manifests.
        apply_dex_resources(client)
        yield get_dex_service_url(client)
    finally:
        if not ops_test.keep_model:
            for obj in get_dex_manifest():
                try:
                    # mypy doesn't work well with lightkube
                    client.delete(
                        type(obj),
                        obj.metadata.name,  # type: ignore
                        namespace=obj.metadata.namespace,  # type: ignore
                    )
                except ApiError:
                    pass


@pytest.fixture()
def external_user_email() -> str:
    """Username for testing proxy authentication."""
    return "admin@example.com"


@pytest.fixture()
def external_user_password() -> str:
    """Password for testing proxy authentication."""
    return "password"<|MERGE_RESOLUTION|>--- conflicted
+++ resolved
@@ -476,21 +476,9 @@
 @pytest_asyncio.fixture(scope="module", name="proxy_jenkins_unit_ip")
 async def proxy_jenkins_unit_ip_fixture(model: Model, jenkins_with_proxy: Application):
     """Get Jenkins charm w/ proxy enabled unit IP."""
-<<<<<<< HEAD
-    status: FullStatus = await model.get_status([jenkins_with_proxy.name])
-    application = typing.cast(Application, status.applications[jenkins_with_proxy.name])
-
-    try:
-        unit_status: UnitStatus = next(iter(application.units.values()))
-        assert unit_status.address, "Invalid unit address"
-        return unit_status.address
-    except StopIteration as exc:
-        raise StopIteration("Invalid unit status") from exc
-=======
     unit_ips = await get_model_unit_addresses(model=model, app_name=jenkins_with_proxy.name)
     assert unit_ips, f"Unit IP address not found for {jenkins_with_proxy.name}"
     return unit_ips[0]
->>>>>>> 2aa1a72c
 
 
 @pytest_asyncio.fixture(scope="module", name="proxy_jenkins_web_address")
@@ -783,17 +771,9 @@
     await model.wait_for_idle(
         status="active", apps=[traefik.name], timeout=20 * 60, idle_period=30, raise_on_error=False
     )
-<<<<<<< HEAD
-    status = await model.get_status(filters=[traefik.name])
-    application = typing.cast(Application, status.applications[traefik.name])
-    unit = next(iter(application.units))
-    traefik_address = status["applications"][traefik.name]["units"][unit]["address"]
-    return (traefik, traefik_address)
-=======
     unit_ips = await get_model_unit_addresses(model=model, app_name=traefik.name)
     assert unit_ips, f"Unit IP address not found for {traefik.name}"
     return (traefik, unit_ips[0])
->>>>>>> 2aa1a72c
 
 
 @pytest_asyncio.fixture(scope="module", name="oathkeeper_related")
