# Copyright 2023 Canonical Ltd.
# See LICENSE file for licensing details.

"""Fixtures for Jenkins-k8s-operator charm integration tests."""

import random
import re
import secrets
import string
import typing

import jenkinsapi.jenkins
import kubernetes.client
import kubernetes.config
import kubernetes.stream
import pytest
import pytest_asyncio
import requests
import yaml
from juju.action import Action
from juju.application import Application
from juju.client._definitions import FullStatus, UnitStatus
from juju.model import Controller, Model
from juju.unit import Unit
from keycloak import KeycloakAdmin, KeycloakOpenIDConnection
from pytest import FixtureRequest
from pytest_operator.plugin import OpsTest

import jenkins
import state

from .constants import ALLOWED_PLUGINS
from .helpers import get_pod_ip
from .types_ import KeycloakOIDCMetadata, LDAPSettings, ModelAppUnit, UnitWebClient


@pytest.fixture(scope="module", name="model")
def model_fixture(ops_test: OpsTest) -> Model:
    """The testing model."""
    assert ops_test.model
    return ops_test.model


@pytest.fixture(scope="module", name="jenkins_image")
def jenkins_image_fixture(request: FixtureRequest) -> str:
    """The OCI image for Jenkins charm."""
    jenkins_image = request.config.getoption("--jenkins-image")
    assert (
        jenkins_image
    ), "--jenkins-image argument is required which should contain the name of the OCI image."
    return jenkins_image


@pytest.fixture(scope="module", name="num_units")
def num_units_fixture(request: FixtureRequest) -> int:
    """The OCI image for Jenkins charm."""
    return int(request.config.getoption("--num-units"))


@pytest_asyncio.fixture(scope="module", name="charm")
async def charm_fixture(request: FixtureRequest, ops_test: OpsTest) -> str:
    """The path to charm."""
    charm = request.config.getoption("--charm-file")
    if not charm:
        charm = await ops_test.build_charm(".")
    else:
        charm = f"./{charm}"

    return charm


@pytest_asyncio.fixture(scope="module", name="application")
async def application_fixture(
    ops_test: OpsTest, charm: str, model: Model, jenkins_image: str
) -> typing.AsyncGenerator[Application, None]:
    """Deploy the charm."""
    resources = {"jenkins-image": jenkins_image}

    # Deploy the charm and wait for active/idle status
    application = await model.deploy(charm, resources=resources, series="jammy")
    await model.wait_for_idle(
        apps=[application.name],
        wait_for_active=True,
        raise_on_blocked=True,
        timeout=20 * 60,
        idle_period=30,
    )
    # slow down update-status so that it doesn't intervene currently running tests
    # don't yield inside the context since juju cleanup is not reliable.
    # model.set_config(...) also doesn't work as well as the following code.
    async with ops_test.fast_forward(fast_interval="5h", slow_interval="5h"):
        pass
    yield application


@pytest.fixture(scope="module", name="unit")
def unit_fixture(application: Application) -> Unit:
    """The Jenkins-k8s charm application unit."""
    return application.units[0]


@pytest.fixture(scope="module", name="model_app_unit")
def model_app_unit_fixture(model: Model, application: Application, unit: Unit):
    """The packaged model, application, unit of Jenkins to reduce number of parameters in tests."""
    return ModelAppUnit(model=model, app=application, unit=unit)


@pytest_asyncio.fixture(scope="module", name="unit_ip")
async def unit_ip_fixture(model: Model, application: Application):
    """Get Jenkins charm unit IP."""
    status: FullStatus = await model.get_status([application.name])
    try:
        unit_status: UnitStatus = next(iter(status.applications[application.name].units.values()))
        assert unit_status.address, "Invalid unit address"
        return unit_status.address
    except StopIteration as exc:
        raise StopIteration("Invalid unit status") from exc


@pytest.fixture(scope="module", name="web_address")
def web_address_fixture(unit_ip: str):
    """Get Jenkins charm web address."""
    return f"http://{unit_ip}:8080"


@pytest_asyncio.fixture(scope="function", name="jenkins_client")
async def jenkins_client_fixture(
    ops_test: OpsTest,
    application: Application,
    web_address: str,
) -> jenkinsapi.jenkins.Jenkins:
    """The Jenkins API client."""
    jenkins_unit: Unit = application.units[0]
    ret, api_token, stderr = await ops_test.juju(
        "ssh",
        "--container",
        "jenkins",
        jenkins_unit.name,
        "cat",
        str(jenkins.API_TOKEN_PATH),
    )
    assert ret == 0, f"Failed to get Jenkins API token, {stderr}"
    return jenkinsapi.jenkins.Jenkins(web_address, "admin", api_token, timeout=60)


@pytest.fixture(scope="function", name="unit_web_client")
def unit_web_client_fixture(
    unit: Unit, web_address: str, jenkins_client: jenkinsapi.jenkins.Jenkins
):
    """The wrapper around unit, web_address and jenkins_client."""
    return UnitWebClient(unit=unit, web=web_address, client=jenkins_client)


@pytest.fixture(scope="function", name="app_suffix")
def app_suffix_fixture():
    """Get random 4 char length application suffix."""
    # secrets random hex cannot be used because it has chances to generate numeric only suffix
    # which will return "<application-name> is not a valid application tag"
    app_suffix = "".join(random.choices(string.ascii_lowercase, k=4))  # nosec
    return app_suffix


@pytest_asyncio.fixture(scope="function", name="jenkins_k8s_agents")
async def jenkins_k8s_agents_fixture(
    model: Model, app_suffix: str
) -> typing.AsyncGenerator[Application, None]:
    """The Jenkins k8s agent."""
    agent_app: Application = await model.deploy(
        "jenkins-agent-k8s",
        config={"jenkins_agent_labels": "k8s"},
        channel="latest/edge",
        application_name=f"jenkins-agentk8s-{app_suffix}",
    )
    await model.wait_for_idle(apps=[agent_app.name], status="blocked")

    yield agent_app

    await model.remove_application(agent_app.name, block_until_done=True, force=True)


@pytest_asyncio.fixture(scope="function", name="app_k8s_agent_related")
async def app_k8s_agent_related_fixture(
    jenkins_k8s_agents: Application,
    application: Application,
):
    """The Jenkins-k8s server charm related to Jenkins-k8s agent charm through agent relation."""
    await application.relate(
        state.AGENT_RELATION, f"{jenkins_k8s_agents.name}:{state.AGENT_RELATION}"
    )
    await application.model.wait_for_idle(
        apps=[application.name, jenkins_k8s_agents.name], wait_for_active=True, check_freq=5
    )

    yield application


@pytest_asyncio.fixture(scope="function", name="extra_jenkins_k8s_agents")
async def extra_jenkins_k8s_agents_fixture(
    model: Model,
) -> typing.AsyncGenerator[Application, None]:
    """The Jenkins k8s agent."""
    agent_app: Application = await model.deploy(
        "jenkins-agent-k8s",
        config={"jenkins_agent_labels": "k8s-extra"},
        channel="latest/edge",
        application_name="jenkins-agentk8s-extra",
    )
    await model.wait_for_idle(apps=[agent_app.name], status="blocked")

    yield agent_app


@pytest_asyncio.fixture(scope="function", name="app_k8s_deprecated_agent_related")
async def app_k8s_deprecated_agent_related_fixture(
    jenkins_k8s_agents: Application,
    application: Application,
):
    """The Jenkins-k8s charm related to Jenkins-k8s agent through deprecated agent relation."""
    await application.relate(state.DEPRECATED_AGENT_RELATION, jenkins_k8s_agents.name)
    await application.model.wait_for_idle(
        apps=[application.name, jenkins_k8s_agents.name], wait_for_active=True
    )

    yield application


@pytest_asyncio.fixture(scope="module", name="machine_controller")
async def machine_controller_fixture() -> typing.AsyncGenerator[Controller, None]:
    """The lxd controller."""
    controller = Controller()
    await controller.connect_controller("localhost")

    yield controller

    await controller.disconnect()


@pytest_asyncio.fixture(scope="module", name="machine_model")
async def machine_model_fixture(
    machine_controller: Controller,
) -> typing.AsyncGenerator[Model, None]:
    """The machine model for jenkins agent machine charm."""
    machine_model_name = f"jenkins-agent-machine-{secrets.token_hex(2)}"
    model = await machine_controller.add_model(machine_model_name)
    await model.connect(f"localhost:admin/{model.name}")

    yield model

    await model.disconnect()


@pytest_asyncio.fixture(scope="function", name="jenkins_machine_agents")
async def jenkins_machine_agents_fixture(
    machine_model: Model, num_units: int, app_suffix: str
) -> typing.AsyncGenerator[Application, None]:
    """The jenkins machine agent with 3 units to be used for new agent relation."""
    # 2023-06-02 use the edge version of jenkins agent until the changes have been promoted to
    # stable.
    app: Application = await machine_model.deploy(
        "jenkins-agent",
        channel="latest/edge",
        config={"labels": "machine"},
        application_name=f"jenkins-agent-{app_suffix}",
        num_units=num_units,
    )
    await machine_model.create_offer(f"{app.name}:{state.AGENT_RELATION}", state.AGENT_RELATION)
    await machine_model.create_offer(f"{app.name}:slave", state.DEPRECATED_AGENT_RELATION)
    await machine_model.wait_for_idle(
        apps=[app.name], status="blocked", idle_period=30, timeout=1200, check_freq=5
    )

    yield app


@pytest_asyncio.fixture(scope="function", name="app_machine_agent_related")
async def app_machine_agent_related_fixture(
    jenkins_machine_agents: Application,
    application: Application,
):
    """The Jenkins-k8s server charm related to Jenkins agent charm through agent relation."""
    model: Model = application.model
    machine_model: Model = jenkins_machine_agents.model
    await machine_model.wait_for_idle(
        apps=[jenkins_machine_agents.name], wait_for_active=True, check_freq=5
    )
    await model.relate(
        f"{application.name}:{state.AGENT_RELATION}",
        f"localhost:admin/{machine_model.name}.{state.AGENT_RELATION}",
    )
    await machine_model.wait_for_idle(
        apps=[jenkins_machine_agents.name], wait_for_active=True, check_freq=5
    )
    await model.wait_for_idle(apps=[application.name], wait_for_active=True)

    yield application


@pytest_asyncio.fixture(scope="function", name="app_machine_deprecated_agent_related")
async def app_machine_deprecated_agent_related_fixture(
    jenkins_machine_agents: Application,
    application: Application,
):
    """The Jenkins-k8s server charm related to Jenkins agent charm through agent relation."""
    model: Model = application.model
    machine_model: Model = jenkins_machine_agents.model
    await model.relate(
        f"{application.name}:{state.DEPRECATED_AGENT_RELATION}",
        f"localhost:admin/{machine_model.name}.{state.DEPRECATED_AGENT_RELATION}",
    )
    await machine_model.wait_for_idle(apps=[jenkins_machine_agents.name], wait_for_active=True)
    await model.wait_for_idle(apps=[application.name], wait_for_active=True)

    yield application


@pytest.fixture(scope="module", name="jenkins_version")
def jenkins_version_fixture() -> str:
    """The currently installed Jenkins version from rock image."""
    with open("jenkins_rock/rockcraft.yaml", encoding="utf-8") as rockcraft_yaml_file:
        rockcraft_yaml = yaml.safe_load(rockcraft_yaml_file)
        return str(rockcraft_yaml["parts"]["jenkins"]["build-environment"][0]["JENKINS_VERSION"])


@pytest_asyncio.fixture(scope="module", name="latest_jenkins_lts_version")
async def latest_jenkins_lts_version_fixture(jenkins_version: str) -> str:
    """The latest LTS version of the current Jenkins version."""
    # get RSS feed
    rss_feed_response = requests.get(jenkins.RSS_FEED_URL, timeout=10)
    assert rss_feed_response.status_code == 200, "Failed to fetch RSS feed."
    rss_xml = str(rss_feed_response.content, encoding="utf-8")
    # extract all version strings from feed
    pattern = r"\d+\.\d+\.\d+"
    matches = re.findall(pattern, rss_xml)
    # find first matching version starting with same <major>.<minor> version, the rss feed is
    # sorted by latest first.
    current_major_minor = ".".join(jenkins_version.split(".")[:2])
    matched_latest_version = next((v for v in matches if v.startswith(current_major_minor)), None)
    assert matched_latest_version is not None, "Failed to find a matching LTS version."
    return matched_latest_version


@pytest.fixture(scope="module", name="freeze_time")
def freeze_time_fixture() -> str:
    """The time string to freeze the charm time."""
    return "2022-01-01 15:00:00"


@pytest_asyncio.fixture(scope="function", name="app_with_restart_time_range")
async def app_with_restart_time_range_fixture(application: Application):
    """Application with restart-time-range configured."""
    await application.set_config({"restart-time-range": "03-05"})

    yield application

    await application.reset_config(["restart-time-range"])


@pytest_asyncio.fixture(scope="function", name="libfaketime_unit")
async def libfaketime_unit_fixture(ops_test: OpsTest, unit: Unit) -> Unit:
    """Unit with libfaketime installed."""
    await ops_test.juju("run", "--unit", f"{unit.name}", "--", "apt", "update")
    await ops_test.juju(
        "run", "--unit", f"{unit.name}", "--", "apt", "install", "-y", "libfaketime"
    )
    return unit


@pytest.fixture(scope="function", name="libfaketime_env")
def libfaketime_env_fixture(freeze_time: str) -> typing.Iterable[str]:
    """The environment variables for using libfaketime."""
    return (
        'LD_PRELOAD="/usr/lib/x86_64-linux-gnu/faketime/libfaketime.so.1"',
        f'FAKETIME="@{freeze_time}"',
    )


@pytest.fixture(scope="function", name="update_status_env")
def update_status_env_fixture(model: Model, unit: Unit) -> typing.Iterable[str]:
    """The environment variables for executing Juju hooks."""
    return (
        "JUJU_DISPATCH_PATH=hooks/update-status",
        f"JUJU_MODEL_NAME={model.name}",
        f"JUJU_UNIT_NAME={unit.name}",
    )


@pytest.fixture(scope="module", name="kube_config")
def kube_config_fixture(request: FixtureRequest) -> str:
    """The kubernetes config file path."""
    kube_config = request.config.getoption("--kube-config")
    assert (
        kube_config
    ), "--kube-confg argument is required which should contain the path to kube config."
    return kube_config


@pytest.fixture(scope="module", name="kube_core_client")
def kube_core_client_fixture(kube_config: str) -> kubernetes.client.CoreV1Api:
    """Create a kubernetes client for core v1 API."""
    kubernetes.config.load_kube_config(config_file=kube_config)
    return kubernetes.client.CoreV1Api()


@pytest.fixture(scope="module", name="kube_apps_client")
def kube_apps_client_fixture(kube_config: str) -> kubernetes.client.AppsV1Api:
    """Create a kubernetes client for apps v1 API."""
    kubernetes.config.load_kube_config(config_file=kube_config)
    return kubernetes.client.AppsV1Api()


@pytest.fixture(scope="module", name="tinyproxy_port")
def tinyproxy_port_fixture() -> int:
    """Tinyproxy port."""
    return 8888


@pytest.fixture(scope="module", name="tiny_proxy_daemonset")
def tiny_proxy_daemonset_fixture(
    model: Model, kube_apps_client: kubernetes.client.AppsV1Api, tinyproxy_port: int
) -> kubernetes.client.V1DaemonSet:
    """Create a tiny proxy daemonset."""
    container = kubernetes.client.V1Container(
        name="tinyproxy",
        image="monokal/tinyproxy",
        image_pull_policy="IfNotPresent",
        ports=[
            kubernetes.client.V1ContainerPort(
                container_port=tinyproxy_port, host_port=tinyproxy_port
            )
        ],
        args=["ANY"],
    )
    template = kubernetes.client.V1PodTemplateSpec(
        metadata=kubernetes.client.V1ObjectMeta(labels={"app": "tinyproxy"}),
        spec=kubernetes.client.V1PodSpec(containers=[container]),
    )
    spec = kubernetes.client.V1DaemonSetSpec(
        selector=kubernetes.client.V1LabelSelector(match_labels={"app": "tinyproxy"}),
        template=template,
    )
    daemonset = kubernetes.client.V1DaemonSet(
        api_version="apps/v1",
        kind="DaemonSet",
        metadata=kubernetes.client.V1ObjectMeta(name="daemonset-tiny-proxy"),
        spec=spec,
    )
    return kube_apps_client.create_namespaced_daemon_set(namespace=model.name, body=daemonset)


@pytest_asyncio.fixture(scope="module", name="tinyproxy_ip")
async def tinyproxy_ip_fixture(
    model: Model,
    kube_core_client: kubernetes.client.CoreV1Api,
    tiny_proxy_daemonset: kubernetes.client.V1DaemonSet,
) -> str:
    """The tinyproxy daemonset pod ip.

    Localhost is, by default, added to NO_PROXY by juju, hence the pod ip has to be used.
    """
    spec: kubernetes.client.V1DaemonSetSpec = tiny_proxy_daemonset.spec
    template: kubernetes.client.V1PodTemplateSpec = spec.template
    metadata: kubernetes.client.V1ObjectMeta = template.metadata

    return await get_pod_ip(model, kube_core_client, metadata.labels["app"])


@pytest_asyncio.fixture(scope="module", name="model_with_proxy")
async def model_with_proxy_fixture(
    model: Model, tinyproxy_ip: str, tinyproxy_port: int
) -> typing.AsyncGenerator[Model, None]:
    """Model with proxy configuration values."""
    tinyproxy_url = f"http://{tinyproxy_ip}:{tinyproxy_port}"
    await model.set_config({"juju-http-proxy": tinyproxy_url, "juju-https-proxy": tinyproxy_url})

    yield model

    await model.set_config({"juju-http-proxy": "", "juju-https-proxy": ""})


@pytest_asyncio.fixture(scope="module", name="jenkins_with_proxy")
async def jenkins_with_proxy_fixture(
    model_with_proxy: Model, charm: str, ops_test: OpsTest, jenkins_image: str
) -> typing.AsyncGenerator[Application, None]:
    """Jenkins server charm deployed under model with proxy configuration."""
    resources = {"jenkins-image": jenkins_image}

    # Deploy the charm and wait for active/idle status
    application = await model_with_proxy.deploy(
        charm,
        resources=resources,
        series="jammy",
        application_name="jenkins-proxy-k8s",
    )
    await model_with_proxy.wait_for_idle(
        apps=[application.name],
        wait_for_active=True,
        raise_on_blocked=True,
        timeout=20 * 60,
        idle_period=30,
    )

    # slow down update-status so that it doesn't intervene currently running tests
    async with ops_test.fast_forward(fast_interval="5h"):
        yield application

    await model_with_proxy.remove_application(application.name, force=True, block_until_done=True)


@pytest_asyncio.fixture(scope="module", name="proxy_jenkins_unit_ip")
async def proxy_jenkins_unit_ip_fixture(model: Model, jenkins_with_proxy: Application):
    """Get Jenkins charm w/ proxy enabled unit IP."""
    status: FullStatus = await model.get_status([jenkins_with_proxy.name])
    try:
        unit_status: UnitStatus = next(
            iter(status.applications[jenkins_with_proxy.name].units.values())
        )
        assert unit_status.address, "Invalid unit address"
        return unit_status.address
    except StopIteration as exc:
        raise StopIteration("Invalid unit status") from exc


@pytest_asyncio.fixture(scope="module", name="proxy_jenkins_web_address")
async def proxy_jenkins_web_address_fixture(proxy_jenkins_unit_ip: str):
    """Get Jenkins charm w/ proxy enabled web address."""
    return f"http://{proxy_jenkins_unit_ip}:8080"


@pytest_asyncio.fixture(scope="module", name="jenkins_with_proxy_client")
async def jenkins_with_proxy_client_fixture(
    jenkins_with_proxy: Application,
    proxy_jenkins_web_address: str,
) -> jenkinsapi.jenkins.Jenkins:
    """The Jenkins API client."""
    jenkins_unit: Unit = jenkins_with_proxy.units[0]
    action: Action = await jenkins_unit.run_action("get-admin-password")
    await action.wait()
    password = action.results["password"]

    # Initialization of the jenkins client will raise an exception if unable to connect to the
    # server.
    return jenkinsapi.jenkins.Jenkins(
        baseurl=proxy_jenkins_web_address, username="admin", password=password, timeout=60
    )


@pytest_asyncio.fixture(scope="function", name="app_with_allowed_plugins")
async def app_with_allowed_plugins_fixture(
    application: Application,
) -> typing.AsyncGenerator[Application, None]:
    """Jenkins charm with plugins configured."""
    await application.set_config({"allowed-plugins": ",".join(ALLOWED_PLUGINS)})

    yield application

    await application.reset_config(to_default=["allowed-plugins"])


@pytest.fixture(scope="module", name="ldap_settings")
def ldap_settings_fixture() -> LDAPSettings:
    """LDAP user for testing."""
    return LDAPSettings(
        container_port=1389,
        username="customuser",
        password=secrets.token_hex(16),
    )


@pytest_asyncio.fixture(scope="module", name="ldap_server")
async def ldap_server_fixture(
    model: Model, kube_apps_client: kubernetes.client.AppsV1Api, ldap_settings: LDAPSettings
):
    """Testing LDAP server pod."""
    container = kubernetes.client.V1Container(
        name="ldap",
        image="bitnami/openldap:2.5.16-debian-11-r46",
        image_pull_policy="IfNotPresent",
        ports=[kubernetes.client.V1ContainerPort(container_port=ldap_settings.container_port)],
        env=[
            kubernetes.client.V1EnvVar(name="LDAP_ADMIN_USERNAME", value="admin"),
            kubernetes.client.V1EnvVar(name="LDAP_ADMIN_PASSWORD", value=secrets.token_hex(16)),
            kubernetes.client.V1EnvVar(name="LDAP_USERS", value=ldap_settings.username),
            kubernetes.client.V1EnvVar(name="LDAP_PASSWORDS", value=ldap_settings.password),
        ],
    )
    template = kubernetes.client.V1PodTemplateSpec(
        metadata=kubernetes.client.V1ObjectMeta(labels={"app": "ldap"}),
        spec=kubernetes.client.V1PodSpec(containers=[container]),
    )
    spec = kubernetes.client.V1DeploymentSpec(
        selector=kubernetes.client.V1LabelSelector(match_labels={"app": "ldap"}),
        template=template,
    )
    deployment = kubernetes.client.V1Deployment(
        api_version="apps/v1",
        kind="Deployment",
        metadata=kubernetes.client.V1ObjectMeta(name="ldap", namespace=model.name),
        spec=spec,
    )
    return kube_apps_client.create_namespaced_deployment(namespace=model.name, body=deployment)


@pytest_asyncio.fixture(scope="module", name="ldap_server_ip")
async def ldap_server_ip_fixture(
    model: Model,
    kube_core_client: kubernetes.client.CoreV1Api,
    ldap_server: kubernetes.client.V1Deployment,
) -> str:
    """The LDAP deployment pod ip.

    Localhost is, by default, added to NO_PROXY by juju, hence the pod ip has to be used.
    """
    spec: kubernetes.client.V1DeploymentSpec = ldap_server.spec
    template: kubernetes.client.V1PodTemplateSpec = spec.template
    metadata: kubernetes.client.V1ObjectMeta = template.metadata

    return await get_pod_ip(model, kube_core_client, metadata.labels["app"])


@pytest_asyncio.fixture(scope="module", name="prometheus_related")
async def prometheus_related_fixture(application: Application):
    """The prometheus-k8s application related to Jenkins via metrics-endpoint relation."""
    prometheus = await application.model.deploy("prometheus-k8s", channel="1.0/stable", trust=True)
    await application.model.wait_for_idle(
        status="active", apps=[prometheus.name], raise_on_error=False, timeout=30 * 60
    )
    await application.model.add_relation(f"{application.name}:metrics-endpoint", prometheus.name)
    await application.model.wait_for_idle(
        status="active",
        apps=[prometheus.name, application.name],
        timeout=20 * 60,
        idle_period=30,
        raise_on_error=False,
    )
    return prometheus


@pytest_asyncio.fixture(scope="module", name="loki_related")
async def loki_related_fixture(application: Application):
    """The loki-k8s application related to Jenkins via logging relation."""
    loki = await application.model.deploy("loki-k8s", channel="1.0/stable", trust=True)
    await application.model.wait_for_idle(
        status="active", apps=[loki.name], raise_on_error=False, timeout=30 * 60
    )
    await application.model.add_relation(f"{application.name}:logging", loki.name)
    await application.model.wait_for_idle(
        status="active",
        apps=[loki.name, application.name],
        timeout=20 * 60,
        idle_period=30,
        raise_on_error=False,
    )
    return loki


@pytest_asyncio.fixture(scope="module", name="grafana_related")
async def grafana_related_fixture(application: Application):
    """The grafana-k8s application related to Jenkins via grafana-dashboard relation."""
    grafana = await application.model.deploy("grafana-k8s", channel="1.0/stable", trust=True)
    await application.model.wait_for_idle(
        status="active", apps=[grafana.name], raise_on_error=False, timeout=30 * 60
    )
    await application.model.add_relation(f"{application.name}:grafana-dashboard", grafana.name)
    await application.model.wait_for_idle(
        status="active",
        apps=[grafana.name, application.name],
        timeout=20 * 60,
        idle_period=30,
        raise_on_error=False,
    )
    return grafana


<<<<<<< HEAD
@pytest.fixture(scope="module", name="keycloak_password")
def keycloak_password_fixture() -> str:
    """The keycloak admin user password."""
    return secrets.token_hex(16)


@pytest_asyncio.fixture(scope="module", name="keycloak_deployment")
async def keycloak_deployment_fixture(
    model: Model, kube_apps_client: kubernetes.client.AppsV1Api, keycloak_password: str
) -> kubernetes.client.V1Deployment:
    """Testing Keycloak server deployment for oidc."""
    container = kubernetes.client.V1Container(
        name="keycloak",
        image="quay.io/keycloak/keycloak",
        image_pull_policy="IfNotPresent",
        ports=[kubernetes.client.V1ContainerPort(container_port=8080)],
        args=["start-dev"],
        env=[
            kubernetes.client.V1EnvVar(name="KEYCLOAK_ADMIN", value="admin"),
            kubernetes.client.V1EnvVar(name="KEYCLOAK_ADMIN_PASSWORD", value=keycloak_password),
            kubernetes.client.V1EnvVar(name="KC_PROXY", value="edge"),
        ],
        readiness_probe=kubernetes.client.V1Probe(
            http_get=kubernetes.client.V1HTTPGetAction(path="/realms/master", port=8080)
        ),
    )
    template = kubernetes.client.V1PodTemplateSpec(
        metadata=kubernetes.client.V1ObjectMeta(labels={"app": "keycloak"}),
        spec=kubernetes.client.V1PodSpec(containers=[container]),
    )
    spec = kubernetes.client.V1DeploymentSpec(
        selector=kubernetes.client.V1LabelSelector(match_labels={"app": "keycloak"}),
        template=template,
    )
    deployment = kubernetes.client.V1Deployment(
        api_version="apps/v1",
        kind="Deployment",
        metadata=kubernetes.client.V1ObjectMeta(name="keycloak", namespace=model.name),
        spec=spec,
    )
    kube_apps_client.create_namespaced_deployment(namespace=model.name, body=deployment)
    return deployment


@pytest_asyncio.fixture(scope="module", name="keycloak_ip")
async def keycloak_ip_fixture(
    model: Model,
    kube_core_client: kubernetes.client.CoreV1Api,
    keycloak_deployment: kubernetes.client.V1Deployment,
) -> str:
    """The keycloak deployment pod IP."""
    return await get_pod_ip(
        model, kube_core_client, keycloak_deployment.spec.template.metadata.labels["app"]
    )


@pytest_asyncio.fixture(scope="module", name="keycloak_oidc_meta")
async def keycloak_oidc_meta_fixture(
    keycloak_ip: str,
    keycloak_password: str,
) -> KeycloakOIDCMetadata:
    """The keycloak user."""
    server_url = f"http://{keycloak_ip}:8080"
    keycloak_connection = KeycloakOpenIDConnection(
        server_url=server_url,
        username="admin",
        password=keycloak_password,
        realm_name="master",
        verify=True,
    )
    keycloak_admin = KeycloakAdmin(connection=keycloak_connection)
    keycloak_admin.create_realm(
        payload={"realm": (realm := "oidc_test"), "enabled": True}, skip_exists=True
    )
    keycloak_admin.connection.realm_name = "oidc_test"
    keycloak_id = keycloak_admin.create_client(
        payload={
            "protocol": "openid-connect",
            "clientId": (client_id := "oidc_test"),
            "name": "oidc_test",
            "description": "oidc_test",
            "publicClient": False,
            "authorizationServicesEnabled": False,
            "serviceAccountsEnabled": False,
            "implicitFlowEnabled": False,
            "directAccessGrantsEnabled": True,
            "standardFlowEnabled": True,
            "frontchannelLogout": True,
            "attributes": {
                "saml_idp_initiated_sso_url_name": "",
                "oauth2.device.authorization.grant.enabled": False,
                "oidc.ciba.grant.enabled": False,
            },
            "alwaysDisplayInConsole": False,
            "rootUrl": "",
            "baseUrl": "",
            "redirectUris": ["*"],
        },
        skip_exists=True,
    )
    client_secret = keycloak_admin.get_client_secrets(client_id=keycloak_id)["value"]
    keycloak_admin.create_user(
        {
            "email": "example@example.com",
            "username": (username := "example@example.com"),
            "enabled": True,
            "firstName": "Example",
            "lastName": "Example",
            "credentials": [
                {
                    "value": keycloak_password,
                    "type": "password",
                }
            ],
        }
    )
    return KeycloakOIDCMetadata(
        username=username,
        password=keycloak_password,
        realm=realm,
        client_id=client_id,
        client_secret=client_secret,
        well_known_endpoint=f"{server_url}/realms/{realm}/.well-known/openid-configuration",
    )
=======
@pytest_asyncio.fixture(scope="module", name="external_hostname")
def external_hostname_fixture() -> str:
    """Return the external hostname for ingress-related tests."""
    return "juju.test"


@pytest_asyncio.fixture(scope="module", name="ingress_related")
async def ingress_application_related_fixture(application: Application, external_hostname: str):
    """The application related to Jenkins via ingress v2 relation."""
    traefik = await application.model.deploy(
        "traefik-k8s",
        channel="1.0/stable",
        trust=True,
        config={"external_hostname": external_hostname},
    )
    await application.model.wait_for_idle(
        status="active", apps=[traefik.name], raise_on_error=False, timeout=30 * 60
    )
    await application.model.add_relation(f"{application.name}:ingress", traefik.name)
    await application.model.wait_for_idle(
        status="active",
        apps=[traefik.name, application.name],
        timeout=20 * 60,
        idle_period=30,
        raise_on_error=False,
    )
    return traefik
>>>>>>> cfbbb4d2
<|MERGE_RESOLUTION|>--- conflicted
+++ resolved
@@ -671,7 +671,6 @@
     return grafana
 
 
-<<<<<<< HEAD
 @pytest.fixture(scope="module", name="keycloak_password")
 def keycloak_password_fixture() -> str:
     """The keycloak admin user password."""
@@ -796,7 +795,8 @@
         client_secret=client_secret,
         well_known_endpoint=f"{server_url}/realms/{realm}/.well-known/openid-configuration",
     )
-=======
+
+
 @pytest_asyncio.fixture(scope="module", name="external_hostname")
 def external_hostname_fixture() -> str:
     """Return the external hostname for ingress-related tests."""
@@ -823,5 +823,4 @@
         idle_period=30,
         raise_on_error=False,
     )
-    return traefik
->>>>>>> cfbbb4d2
+    return traefik