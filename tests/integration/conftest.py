--- conflicted
+++ resolved
@@ -792,14 +792,11 @@
         "traefik-k8s",
         channel="edge",
         trust=True,
-<<<<<<< HEAD
-        config={"external_hostname": external_hostname, "enable_experimental_forward_auth": True},
-=======
         config={
             "external_hostname": external_hostname,
             "routing_mode": "subdomain",
+            "enable_experimental_forward_auth": True
         },
->>>>>>> 14ef8c0f
     )
     await application.model.wait_for_idle(
         status="active", apps=[traefik.name], raise_on_error=False, timeout=30 * 60
