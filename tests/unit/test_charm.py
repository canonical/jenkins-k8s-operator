--- conflicted
+++ resolved
@@ -145,48 +145,6 @@
     ), f"unit should be in {expected_status}"
 
 
-<<<<<<< HEAD
-=======
-def test__on_get_admin_password_action_container_not_ready(
-    harness_container: HarnessWithContainer,
-):
-    """
-    arrange: given a jenkins container that is not connectable.
-    act: when get-admin-password action is run.
-    assert: the event is deferred.
-    """
-    harness_container.harness.set_can_connect(
-        harness_container.harness.model.unit.containers["jenkins"], False
-    )
-    mock_event = MagicMock(spec=ops.ActionEvent)
-    harness_container.harness.begin()
-
-    jenkins_charm = typing.cast(JenkinsK8sOperatorCharm, harness_container.harness.charm)
-    jenkins_charm._on_get_admin_password(mock_event)
-
-    assert mock_event.defer.called_once()
-
-
-def test__on_get_admin_password_action(
-    harness_container: HarnessWithContainer, admin_credentials: jenkins.Credentials
-):
-    """
-    arrange: given a jenkins container.
-    act: when get-admin-password action is run.
-    assert: the correct admin password is returned.
-    """
-    mock_event = MagicMock(spec=ops.ActionEvent)
-    harness_container.harness.begin()
-
-    jenkins_charm = typing.cast(JenkinsK8sOperatorCharm, harness_container.harness.charm)
-    jenkins_charm._on_get_admin_password(mock_event)
-
-    mock_event.set_results.assert_called_once_with(
-        {"password": admin_credentials.password_or_token}
-    )
-
-
->>>>>>> 14f6d56d
 @pytest.mark.parametrize(
     "exception, expected_status",
     [
