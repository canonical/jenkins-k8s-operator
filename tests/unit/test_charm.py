--- conflicted
+++ resolved
@@ -286,78 +286,6 @@
     assert jenkins_charm.unit.status == expected_status
 
 
-<<<<<<< HEAD
-def test_upgrade_charm(monkeypatch: pytest.MonkeyPatch):
-    """
-    arrange: given a base jenkins charm.
-    act: when _upgrade_charm is called.
-    assert: The reconciliations are run.
-    """
-    storage_mock = MagicMock()
-    monkeypatch.setattr("charm.storage.Reconciler", MagicMock(return_value=storage_mock))
-    check_mock = MagicMock()
-    monkeypatch.setattr("charm.precondition.check", check_mock)
-    ctx = testing.Context(JenkinsK8sOperatorCharm)
-    state = testing.State(
-        containers=[
-            testing.Container(
-                # Mypy thinks that backend argument is required
-                name="jenkins",  # type: ignore
-            )
-        ],
-        storages=[testing.Storage(name="jenkins-home")],
-    )
-
-    ctx.run(ctx.on.upgrade_charm(), state)
-
-    check_mock.assert_called_once()
-    storage_mock.reconcile_storage.assert_called_once()
-=======
-def test_upgrade_charm_storage_ready(harness: Harness, monkeypatch: pytest.MonkeyPatch):
-    """
-    arrange: given a base jenkins charm.
-    act: when _upgrade_charm is called.
-    assert: The chown command was not ran.
-    """
-    harness.begin()
-    jenkins_charm = typing.cast(JenkinsK8sOperatorCharm, harness.charm)
-    container = jenkins_charm.unit.containers["jenkins"]
-    harness.set_can_connect(container, True)
-    # We don't use harness.handle_exec here because we want to assert
-    # the parameters passed to exec()
-    exec_handler = MagicMock()
-    monkeypatch.setattr(container, "exec", exec_handler)
-    monkeypatch.setattr(jenkins, "is_storage_ready", lambda x: True)
-
-    event = MagicMock()
-    jenkins_charm._upgrade_charm(event)
-
-    exec_handler.assert_not_called()
-
-
-def test__on_jenkins_home_storage_attached_container_not_ready(
-    harness: Harness, monkeypatch: pytest.MonkeyPatch
-):
-    """
-    arrange: given a base jenkins charm with container not ready.
-    act: when _on_jenkins_home_storage_attached is called.
-    assert: The chown command was not ran.
-    """
-    harness.begin()
-    jenkins_charm = typing.cast(JenkinsK8sOperatorCharm, harness.charm)
-    container = jenkins_charm.unit.containers["jenkins"]
-    harness.set_can_connect(container, False)
-    # We don't use harness.handle_exec here because we want to assert
-    # whether exec() was called
-    exec_handler = MagicMock()
-    monkeypatch.setattr(container, "exec", exec_handler)
-
-    jenkins_charm._on_jenkins_home_storage_attached(MagicMock())
-
-    exec_handler.assert_not_called()
->>>>>>> 19afb96d
-
-
 def test_calculate_env(harness: Harness):
     """
     arrange: given a charm.
