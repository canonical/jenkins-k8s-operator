--- conflicted
+++ resolved
@@ -15,12 +15,7 @@
 import typing
 import unittest.mock
 from functools import partial
-<<<<<<< HEAD
-from ipaddress import IPv4Address
 from unittest.mock import MagicMock, PropertyMock, patch
-=======
-from unittest.mock import MagicMock
->>>>>>> a509c38a
 
 import jenkinsapi
 import ops
@@ -754,16 +749,9 @@
 
 
 @pytest.mark.usefixtures("patch_jenkins_node")
-<<<<<<< HEAD
 def test_add_agent_node_fail(
-    container: ops.Container,
-    mock_client: MagicMock,
-    mock_ip_addr: IPv4Address,
-    mock_env: jenkins.Environment,
-):
-=======
-def test_add_agent_node_fail(container: ops.Container, mock_client: MagicMock):
->>>>>>> a509c38a
+    container: ops.Container, mock_client: MagicMock, mock_env: jenkins.Environment
+):
     """
     arrange: given a mocked jenkins client that raises an API exception.
     act: when add_agent is called
@@ -775,69 +763,55 @@
     with patch.object(jenkins.Jenkins, "_get_client") as get_client_mock:
         get_client_mock.return_value = mock_client
 
-<<<<<<< HEAD
         with pytest.raises(jenkins.JenkinsError):
             jenkins.Jenkins(mock_env).add_agent_node(
                 state.AgentMeta(executors="3", labels="x86_64", name="agent_node_0"),
                 container,
-                host=mock_ip_addr,
-                enable_websocket=False,
             )
 
 
 @pytest.mark.usefixtures("patch_jenkins_node")
 def test_add_agent_node_already_exists(
-    container: ops.Container,
-    mock_client: MagicMock,
-    mock_ip_addr: IPv4Address,
-    mock_env: jenkins.Environment,
-):
-=======
-    with pytest.raises(jenkins.JenkinsError):
-        jenkins.add_agent_node(
+    container: ops.Container, mock_client: MagicMock, mock_env: jenkins.Environment
+):
+    """
+    arrange: given a mocked jenkins client that raises an Already exists exception.
+    act: when add_agent is called.
+    assert: no exception is raised.
+    """
+    mock_client.create_node_with_config.side_effect = jenkinsapi.custom_exceptions.AlreadyExists
+    with patch.object(jenkins.Jenkins, "_get_client") as get_client_mock:
+        get_client_mock.return_value = mock_client
+
+        jenkins.Jenkins(mock_env).add_agent_node(
             state.AgentMeta(executors="3", labels="x86_64", name="agent_node_0"),
             container,
         )
 
 
 @pytest.mark.usefixtures("patch_jenkins_node")
-def test_add_agent_node_already_exists(container: ops.Container, mock_client: MagicMock):
->>>>>>> a509c38a
-    """
-    arrange: given a mocked jenkins client that raises an Already exists exception.
+def test_add_agent_node(
+    container: ops.Container, mock_client: MagicMock, mock_env: jenkins.Environment
+):
+    """
+    arrange: given a mocked jenkins client.
     act: when add_agent is called.
     assert: no exception is raised.
     """
-    mock_client.create_node_with_config.side_effect = jenkinsapi.custom_exceptions.AlreadyExists
+    mock_client.create_node_with_config.return_value = MagicMock(spec=jenkins.Node)
     with patch.object(jenkins.Jenkins, "_get_client") as get_client_mock:
         get_client_mock.return_value = mock_client
 
-<<<<<<< HEAD
         jenkins.Jenkins(mock_env).add_agent_node(
             state.AgentMeta(executors="3", labels="x86_64", name="agent_node_0"),
             container,
-            host=mock_ip_addr,
-            enable_websocket=False,
         )
 
 
 @pytest.mark.usefixtures("patch_jenkins_node")
-def test_add_agent_node(
-    container: ops.Container,
-    mock_client: MagicMock,
-    mock_ip_addr: IPv4Address,
-    mock_env: jenkins.Environment,
-):
-=======
-    jenkins.add_agent_node(
-        state.AgentMeta(executors="3", labels="x86_64", name="agent_node_0"),
-        container,
-    )
-
-
-@pytest.mark.usefixtures("patch_jenkins_node")
-def test_add_agent_node(container: ops.Container, mock_client: MagicMock):
->>>>>>> a509c38a
+def test_add_agent_node_websocket(
+    container: ops.Container, mock_client: MagicMock, mock_env: jenkins.Environment
+):
     """
     arrange: given a mocked jenkins client.
     act: when add_agent is called.
@@ -847,54 +821,10 @@
     with patch.object(jenkins.Jenkins, "_get_client") as get_client_mock:
         get_client_mock.return_value = mock_client
 
-<<<<<<< HEAD
         jenkins.Jenkins(mock_env).add_agent_node(
             state.AgentMeta(executors="3", labels="x86_64", name="agent_node_0"),
             container,
-            host=mock_ip_addr,
-            enable_websocket=False,
         )
-
-
-@pytest.mark.usefixtures("patch_jenkins_node")
-def test_add_agent_node_websocket(
-    container: ops.Container,
-    mock_client: MagicMock,
-    mock_ip_addr: IPv4Address,
-    mock_env: jenkins.Environment,
-):
-=======
-    jenkins.add_agent_node(
-        state.AgentMeta(executors="3", labels="x86_64", name="agent_node_0"),
-        container,
-    )
-
-
-@pytest.mark.usefixtures("patch_jenkins_node")
-def test_add_agent_node_websocket(container: ops.Container, mock_client: MagicMock):
->>>>>>> a509c38a
-    """
-    arrange: given a mocked jenkins client.
-    act: when add_agent is called.
-    assert: no exception is raised.
-    """
-    mock_client.create_node_with_config.return_value = MagicMock(spec=jenkins.Node)
-    with patch.object(jenkins.Jenkins, "_get_client") as get_client_mock:
-        get_client_mock.return_value = mock_client
-
-<<<<<<< HEAD
-        jenkins.Jenkins(mock_env).add_agent_node(
-            state.AgentMeta(executors="3", labels="x86_64", name="agent_node_0"),
-            container,
-            host=mock_ip_addr,
-            enable_websocket=True,
-        )
-=======
-    jenkins.add_agent_node(
-        state.AgentMeta(executors="3", labels="x86_64", name="agent_node_0"),
-        container,
-    )
->>>>>>> a509c38a
 
 
 @pytest.mark.usefixtures("patch_jenkins_node")
