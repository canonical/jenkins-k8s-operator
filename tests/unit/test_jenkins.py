--- conflicted
+++ resolved
@@ -366,7 +366,6 @@
         jenkins._install_configs(mock_container, jenkins.DEFAULT_JENKINS_CONFIG)
 
 
-<<<<<<< HEAD
 def test_install_auth_proxy_config(harness_container: HarnessWithContainer):
     """
     arrange: given a mocked uninitialized container.
@@ -397,8 +396,6 @@
         jenkins.install_auth_proxy_config(mock_container)
 
 
-=======
->>>>>>> 07fa609e
 def test_install_defalt_config(harness_container: HarnessWithContainer):
     """
     arrange: given a mocked uninitialized container.
@@ -703,24 +700,14 @@
     """
     expected_client = MagicMock(spec=jenkinsapi.jenkins.Jenkins)
 
-<<<<<<< HEAD
-    with unittest.mock.patch("jenkinsapi.jenkins.Jenkins", return_value=expected_client):
-        jenkins_wrapper = jenkins.Jenkins(mock_env)
-        client = jenkins_wrapper._get_client(admin_credentials)
-=======
     with patch("jenkinsapi.jenkins.Jenkins", return_value=expected_client):
         jenkins_instance = jenkins.Jenkins(mock_env)
         client = jenkins_instance._get_client(admin_credentials)
->>>>>>> 07fa609e
 
         assert client == expected_client
         # pylint doesn't understand that this is a patched implementation.
         jenkinsapi.jenkins.Jenkins.assert_called_with(  # pylint: disable=no-member
-<<<<<<< HEAD
-            baseurl=jenkins_wrapper.web_url,
-=======
             baseurl=jenkins_instance.web_url,
->>>>>>> 07fa609e
             username=admin_credentials.username,
             password=admin_credentials.password_or_token,
             timeout=60,
@@ -740,13 +727,8 @@
         get_client_mock.return_value = mock_client
         with pytest.raises(jenkins.JenkinsError):
             jenkins.Jenkins(mock_env).get_node_secret("jenkins-agent", container)
-<<<<<<< HEAD
-
-
-=======
-
-
->>>>>>> 07fa609e
+
+
 def test_get_node_secret(
     container: ops.Container, mock_client: MagicMock, mock_env: jenkins.Environment
 ):
