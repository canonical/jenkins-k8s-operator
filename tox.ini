# Copyright 2025 Canonical Ltd.
# See LICENSE file for licensing details.

[tox]
skipsdist=True
envlist = lint, unit, static, coverage-report

[vars]
src_path = {toxinidir}/src/
tst_path = {toxinidir}/tests/
all_path = {[vars]src_path} {[vars]tst_path}

[testenv]
setenv =
  PYTHONPATH = {toxinidir}:{toxinidir}/lib:{[vars]src_path}
  PYTHONBREAKPOINT=ipdb.set_trace
  PY_COLORS=1
passenv =
  PYTHONPATH

[testenv:build]
description = Build the rock and pack the charm
allowlist_externals=sh
commands =
    ; build rock and push to microk8s registry
    sh -c "cd jenkins_rock && rockcraft pack && \
    sudo rockcraft.skopeo \
    --insecure-policy copy \
    --dest-tls-verify=false \
    oci-archive:jenkins_1.0_amd64.rock \
    docker://localhost:32000/jenkins:test"
    sh -c "charmcraft pack"

[testenv:fmt]
description = Apply coding style standards to code
deps =
    black
    isort
commands =
    isort {[vars]all_path}
    black {[vars]all_path}

[testenv:src-docs]
allowlist_externals=sh
description = Generate documentation for src
deps =
    lazydocs
    -r{toxinidir}/requirements.txt
commands =
    ; can't run lazydocs directly due to needing to run it on src/* which produces an invocation error in tox
    sh generate-src-docs.sh

[testenv:lint]
description = Check code against coding style standards
deps =
    -r{toxinidir}/requirements.txt
    black
    flake8
    flake8-docstrings
    flake8-copyright
    flake8-builtins
    flake8-docstrings-complete
    flake8-test-docs
    pyproject-flake8
    pep8-naming
    isort
    jubilant
    codespell
    toml
    mypy
    pylint
    pytest
    ops
    ops[testing]
    pytest_operator
    types-requests
    types-PyYAML
    pytest_asyncio
    pydocstyle>=2.10
    -r{[vars]tst_path}integration/requirements.txt
commands =
    pydocstyle {[vars]src_path}
    codespell {toxinidir} --skip {toxinidir}/.git --skip {toxinidir}/.tox \
      --skip {toxinidir}/build --skip {toxinidir}/lib --skip {toxinidir}/venv \
      --skip {toxinidir}/.mypy_cache --skip {toxinidir}/icon.svg
    pflake8 {[vars]all_path}
    isort --check-only --diff {[vars]all_path}
    black --check --diff {[vars]all_path}
    mypy {[vars]all_path}
    pylint {[vars]all_path}
    pydocstyle {[vars]src_path}

[testenv:unit]
description = Run unit tests
deps =
    cosl
<<<<<<< HEAD
    pytest
    ops[testing]
=======
>>>>>>> 19afb96d
    coverage[toml]
    ops[testing]
    pytest
    -r{toxinidir}/requirements.txt
commands =
    coverage run --source={[vars]src_path} \
        -m pytest --ignore={[vars]tst_path}integration -v --tb native -s {posargs}
    coverage report

[testenv:coverage-report]
description = Create test coverage report
deps =
    pytest
    coverage[toml]
    -r{toxinidir}/requirements.txt
commands =
    coverage report

[testenv:integration]
description = Run integration tests
deps =
    pytest
    jubilant
    juju>=3,<4
    ops
    pytest-operator
    pytest-asyncio
    macaroonbakery
    -r{toxinidir}/requirements.txt
    -r{[vars]tst_path}integration/requirements.txt
commands =
    playwright install --with-deps chromium
    pytest --tb native --ignore={[vars]tst_path}unit --log-cli-level=INFO -s {posargs}
    # uncomment the following lines to use with output of tox -e build.
    ; --jenkins-image=localhost:32000/jenkins:test \
    ; --charm-file=./jenkins-k8s_ubuntu-22.04-amd64.charm \
    ; --kube-config=~/.kube/config \
    ; --keep-models

[testenv:static]
description = Run static analysis tests
deps =
    bandit[toml]
    -r{toxinidir}/requirements.txt
commands =
    bandit -c {toxinidir}/pyproject.toml -r {[vars]src_path} {[vars]tst_path}<|MERGE_RESOLUTION|>--- conflicted
+++ resolved
@@ -94,13 +94,9 @@
 description = Run unit tests
 deps =
     cosl
-<<<<<<< HEAD
     pytest
     ops[testing]
-=======
->>>>>>> 19afb96d
     coverage[toml]
-    ops[testing]
     pytest
     -r{toxinidir}/requirements.txt
 commands =
