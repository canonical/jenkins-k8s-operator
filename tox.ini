--- conflicted
+++ resolved
@@ -94,14 +94,8 @@
 description = Run unit tests
 deps =
     cosl
-<<<<<<< HEAD
-    pytest
-    ops[testing]
-    coverage[toml]
-=======
     coverage[toml]
     ops[testing]
->>>>>>> 3db55e6b
     pytest
     -r{toxinidir}/requirements.txt
 commands =
