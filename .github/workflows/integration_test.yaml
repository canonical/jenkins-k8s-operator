--- conflicted
+++ resolved
@@ -11,11 +11,7 @@
       channel: 1.28-strict/stable
       extra-arguments: |
         --kube-config ${GITHUB_WORKSPACE}/kube-config
-<<<<<<< HEAD
-      modules: '["test_auth_proxy.py", "test_cos.py", "test_jenkins.py", "test_k8s_agent.py", "test_machine_agent.py", "test_plugins.py", "test_proxy.py"]'
-=======
-      modules: '["test_ingress.py", "test_jenkins.py", "test_k8s_agent.py", "test_machine_agent.py", "test_plugins.py", "test_proxy.py", "test_cos.py"]'
->>>>>>> 14ef8c0f
+      modules: '["test_auth_proxy.py", "test_cos.py", "test_ingress.py", "test_jenkins.py", "test_k8s_agent.py", "test_machine_agent.py", "test_plugins.py", "test_proxy.py"]'
       pre-run-script: |
         -c "sudo microk8s config > ${GITHUB_WORKSPACE}/kube-config
         chmod +x tests/integration/pre_run_script.sh
