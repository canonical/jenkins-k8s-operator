--- conflicted
+++ resolved
@@ -20,11 +20,7 @@
         -c "sudo microk8s config > ${GITHUB_WORKSPACE}/kube-config
         chmod +x tests/integration/pre_run_script.sh
         ./tests/integration/pre_run_script.sh"
-<<<<<<< HEAD
-      juju-channel: 3.4/stable
-=======
       juju-channel: 3/stable
->>>>>>> b9a51e9c
       self-hosted-runner: true
       self-hosted-runner-label: "xlarge"
       microk8s-addons: "dns ingress rbac hostpath-storage metallb:10.15.119.2-10.15.119.4 registry"